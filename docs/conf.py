# -*- coding: utf-8 -*-
#
# SimPEG documentation build configuration file, created by
# sphinx-quickstart on Fri Aug 30 18:42:44 2013.
#
# This file is execfile()d with the current directory set to its containing dir.
#
# Note that not all possible configuration values are present in this
# autogenerated file.
#
# All configuration values have a default; values that are commented out
# serve to show the default.

import sys, os

# If extensions (or modules to document with autodoc) are in another directory,
# add these directories to sys.path here. If the directory is relative to the
# documentation root, use os.path.abspath to make it absolute, like shown here.
#sys.path.insert(0, os.path.abspath('.'))

sys.path.append('../')


# -- General configuration -----------------------------------------------------

# If your documentation needs a minimal Sphinx version, state it here.
#needs_sphinx = '1.0'

# Add any Sphinx extension module names here, as strings. They can be extensions
# coming with Sphinx (named 'sphinx.ext.*') or your custom ones.
extensions = ['sphinx.ext.todo',
              'sphinx.ext.mathjax',
              'sphinx.ext.viewcode',
              'sphinx.ext.autodoc',
              'sphinx.ext.intersphinx',
              'matplotlib.sphinxext.plot_directive']

# Add any paths that contain templates here, relative to this directory.
templates_path = ['_templates']

# The suffix of source filenames.
source_suffix = '.rst'

# The encoding of source files.
#source_encoding = 'utf-8-sig'

# The master toctree document.
master_doc = 'index'

# General information about the project.
project = u'SimPEG'
copyright = u'2013 - 2016, SimPEG Developers'

# The version info for the project you're documenting, acts as replacement for
# |version| and |release|, also used in various other places throughout the
# built documents.
#
# The short X.Y version.
version = '0.4.1'
# The full version, including alpha/beta/rc tags.
release = '0.4.1'

# The language for content autogenerated by Sphinx. Refer to documentation
# for a list of supported languages.
#language = None

# There are two options for replacing |today|: either, you set today to some
# non-false value, then it is used:
#today = ''
# Else, today_fmt is used as the format for a strftime call.
#today_fmt = '%B %d, %Y'

# List of patterns, relative to source directory, that match files and
# directories to ignore when looking for source files.
exclude_patterns = ['_build']

linkcheck_ignore = [
    'http://math.lanl.gov/~mac/papers/numerics/HS99B.pdf',
    'http://wiki.python.org/moin/NumericAndScientific',
    'http://wiki.python.org/moin/PythonEditors',
    'http://docs.scipy.org/doc/numpy/reference/generated/numpy.array.html#numpy.array',
    'http://dx.doi.org/10.1016/j.cageo.2015.09.015',
    'http://www-users.cs.umn.edu/~saad/PDF/umsi-2005-082.pdf'
                   ]

linkcheck_retries = 3
linkcheck_timeout = 500

# The reST default role (used for this markup: `text`) to use for all documents.
#default_role = None

# If true, '()' will be appended to :func: etc. cross-reference text.
#add_function_parentheses = True

# If true, the current module name will be prepended to all description
# unit titles (such as .. function::).
#add_module_names = True

# If true, sectionauthor and moduleauthor directives will be shown in the
# output. They are ignored by default.
#show_authors = False

# The name of the Pygments (syntax highlighting) style to use.
pygments_style = 'sphinx'

# A list of ignored prefixes for module index sorting.
#modindex_common_prefix = []


# -- Options for HTML output ---------------------------------------------------

# The theme to use for HTML and HTML Help pages.  See the documentation for
# a list of builtin themes.
try:
    import sphinx_rtd_theme
    html_theme = 'sphinx_rtd_theme'
    html_theme_path = [sphinx_rtd_theme.get_html_theme_path()]
    pass
except Exception, e:
    html_theme = 'default'

# Theme options are theme-specific and customize the look and feel of a theme
# further.  For a list of options available for each theme, see the
# documentation.
#html_theme_options = {}

# Add any paths that contain custom themes here, relative to this directory.
#html_theme_path = []

# The name for this set of Sphinx documents.  If None, it defaults to
# "<project> v<release> documentation".
#html_title = None

# A shorter title for the navigation bar.  Default is the same as html_title.
#html_short_title = None

# The name of an image file (relative to this directory) to place at the top
# of the sidebar.
#html_logo = None

# The name of an image file (within the static path) to use as favicon of the
# docs.  This file should be a Windows icon file (.ico) being 16x16 or 32x32
# pixels large.
html_favicon = './images/logo-block.ico'

# Add any paths that contain custom static files (such as style sheets) here,
# relative to this directory. They are copied after the builtin static files,
# so a file named "default.css" will overwrite the builtin "default.css".
html_static_path = []

# If not '', a 'Last updated on:' timestamp is inserted at every page bottom,
# using the given strftime format.
#html_last_updated_fmt = '%b %d, %Y'

# If true, SmartyPants will be used to convert quotes and dashes to
# typographically correct entities.
#html_use_smartypants = True

# Custom sidebar templates, maps document names to template names.
#html_sidebars = {}

# Additional templates that should be rendered to pages, maps page names to
# template names.
#html_additional_pages = {}

# If false, no module index is generated.
#html_domain_indices = True

# If false, no index is generated.
#html_use_index = True

# If true, the index is split into individual pages for each letter.
#html_split_index = False

# If true, links to the reST sources are added to the pages.
#html_show_sourcelink = True

# If true, "Created using Sphinx" is shown in the HTML footer. Default is True.
#html_show_sphinx = True

# If true, "(C) Copyright ..." is shown in the HTML footer. Default is True.
html_show_copyright = False

# If true, an OpenSearch description file will be output, and all pages will
# contain a <link> tag referring to it.  The value of this option must be the
# base URL from which the finished HTML is served.
#html_use_opensearch = ''

# This is the file name suffix for HTML files (e.g. ".xhtml").
#html_file_suffix = None

# Output file base name for HTML help builder.
htmlhelp_basename = 'SimPEGdoc'


# -- Options for LaTeX output --------------------------------------------------

latex_elements = {
# The paper size ('letterpaper' or 'a4paper').
#'papersize': 'letterpaper',

# The font size ('10pt', '11pt' or '12pt').
#'pointsize': '10pt',

# Additional stuff for the LaTeX preamble.
#'preamble': '',
}

# Grouping the document tree into LaTeX files. List of tuples
# (source start file, target name, title, author, documentclass [howto/manual]).
latex_documents = [
  ('index', 'SimPEG.tex', u'SimPEG Documentation',
   u'Rowan Cockett', 'manual'),
]

# The name of an image file (relative to this directory) to place at the top of
# the title page.
#latex_logo = None

# For "manual" documents, if this is true, then toplevel headings are parts,
# not chapters.
#latex_use_parts = False

# If true, show page references after internal links.
#latex_show_pagerefs = False

# If true, show URL addresses after external links.
#latex_show_urls = False

# Documents to append as an appendix to all manuals.
#latex_appendices = []

# If false, no module index is generated.
#latex_domain_indices = True


# -- Options for manual page output --------------------------------------------

# One entry per manual page. List of tuples
# (source start file, name, description, authors, manual section).
man_pages = [
    ('index', 'simpeg', u'SimPEG Documentation',
     [u'Rowan Cockett'], 1)
]

# If true, show URL addresses after external links.
#man_show_urls = False

# Intersphinx
intersphinx_mapping = {
<<<<<<< HEAD
    'python': ('http://docs.python.org/2', None),
    'numpy': ('http://docs.scipy.org/doc/numpy/', None),
    'scipy': ('http://docs.scipy.org/doc/scipy/reference/', None),
    'matplotlib': ('http://matplotlib.sourceforge.net/', None),
=======
    'python': ('https://docs.python.org/2', None),
    'numpy': ('https://docs.scipy.org/doc/numpy/', None),
    'scipy': ('https://docs.scipy.org/doc/scipy/reference/', None),
    'matplotlib': ('http://matplotlib.org/', None),
>>>>>>> 9a902195
    'properties': ('http://propertiespy.readthedocs.io/en/latest/', None)
}


# -- Options for Texinfo output ------------------------------------------------

# Grouping the document tree into Texinfo files. List of tuples
# (source start file, target name, title, author,
#  dir menu entry, description, category)
texinfo_documents = [
  ('index', 'SimPEG', u'SimPEG Documentation',
   u'Rowan Cockett', 'SimPEG', 'One line description of project.',
   'Miscellaneous'),
]

# Documents to append as an appendix to all manuals.
#texinfo_appendices = []

# If false, no module index is generated.
#texinfo_domain_indices = True

# How to display URL addresses: 'footnote', 'no', or 'inline'.
#texinfo_show_urls = 'footnote'

autodoc_member_order = 'bysource'


def supress_nonlocal_image_warn():
    import sphinx.environment
    sphinx.environment.BuildEnvironment.warn_node = _supress_nonlocal_image_warn


def _supress_nonlocal_image_warn(self, msg, node, **kwargs):
    from docutils.utils import get_source_line

    if not msg.startswith('nonlocal image URI found:'):
        self._warnfunc(msg, '{0!s}:{1!s}'.format(*get_source_line(node)))

supress_nonlocal_image_warn()

# http://stackoverflow.com/questions/11417221/sphinx-autodoc-gives-warning-pyclass-reference-target-not-found-type-warning

nitpick_ignore = [
    ('py:class', 'IdentityMap'),
    ('py:class', 'BaseSurvey'),
    ('py:class', 'BaseSrc'),
    ('py:class', 'BaseRx'),
    ('py:class', 'Survey'),
    ('py:class', 'FieldsFDEM'),
    ('py:class', 'Fields3D_e'),
    ('py:class', 'Fields3D_b'),
    ('py:class', 'Fields3D_j'),
    ('py:class', 'Fields3D_h'),
    ('py:class', 'SurveyTDEM'),
    ('py:class', 'SrcTDEM'),
    ('py:class', 'FieldsTDEM'),
    ('py:class', 'EMPropMap'),
    ('py:class', 'Data'),
    ('py:class', 'SurveyDC'),
    ('py:class', 'BaseMTFields'),
    ('py:class', 'SolverLU'),
    ('py:class', 'BaseMagSurvey'),
    ('py:class', 'BaseMagMap'),
    ('py:class', 'Fields_CC'),
    ('py:class', 'FieldsDC'),
    ('py:class', 'Fields_N'),
    ('py:class', 'Survey_ky'),
    ('py:class', 'Fields_ky'),
    ('py:class', 'Fields_ky_CC'),
    ('py:class', 'Fields_ky_N'),
    ('py:class', 'BaseNSEMFields'),
    ('py:class', 'Fields1D_ePrimSec'),
    ('py:class', 'Fields1D_eTotal'),
    ('py:class', 'Fields3D_ePrimSec'),
    ('py:class', 'BaseNSEMSrc'),
    ('py:class', 'RichardsMap'),
    ('py:class', 'SimPEG.Props.HasModel'),
    ('py:class', 'BaseFDEMSrc'),
    ('py:class', 'BaseTDEMSrc'),
    ('py:func', 'discretize.utils.meshutils.meshTensor')
]<|MERGE_RESOLUTION|>--- conflicted
+++ resolved
@@ -248,17 +248,10 @@
 
 # Intersphinx
 intersphinx_mapping = {
-<<<<<<< HEAD
-    'python': ('http://docs.python.org/2', None),
-    'numpy': ('http://docs.scipy.org/doc/numpy/', None),
-    'scipy': ('http://docs.scipy.org/doc/scipy/reference/', None),
-    'matplotlib': ('http://matplotlib.sourceforge.net/', None),
-=======
     'python': ('https://docs.python.org/2', None),
     'numpy': ('https://docs.scipy.org/doc/numpy/', None),
     'scipy': ('https://docs.scipy.org/doc/scipy/reference/', None),
     'matplotlib': ('http://matplotlib.org/', None),
->>>>>>> 9a902195
     'properties': ('http://propertiespy.readthedocs.io/en/latest/', None)
 }
 
