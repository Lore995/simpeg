--- conflicted
+++ resolved
@@ -358,24 +358,6 @@
         self.assertTrue(all([fct._nC_residual == regMesh.nC for fct in reg.objfcts]))
 
     def test_indActive_nc_residual(self):
-<<<<<<< HEAD
-        # x-direction
-        cs, ncx, ncz, npad = 1., 10., 10., 20
-        hx = [(cs, ncx), (cs, npad, 1.3)]
-
-        # z direction
-        npad = 12
-        temp = np.logspace(np.log10(1.), np.log10(12.), 19)
-        temp_pad = temp[-1] * 1.3 ** np.arange(npad)
-        hz = np.r_[temp_pad[::-1], temp[::-1], temp, temp_pad]
-        mesh = Mesh.CylMesh([hx, 1, hz], '00C')
-        active = mesh.vectorCCz < 0.
-
-        reg = Regularization.Simple(mesh, indActive=active)
-        self.assertTrue(reg._nC_residual == len(active.nonzero()[0]))
-
-
-=======
           # x-direction
          cs, ncx, ncz, npad = 1., 10., 10., 20
          hx = [(cs, ncx), (cs, npad, 1.3)]
@@ -390,7 +372,6 @@
 
          reg = Regularization.Simple(mesh, indActive=active)
          self.assertTrue(reg._nC_residual == len(active.nonzero()[0]))
->>>>>>> c5fc3d30
 
 if __name__ == '__main__':
     unittest.main()