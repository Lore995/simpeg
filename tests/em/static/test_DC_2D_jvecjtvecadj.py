from __future__ import print_function
import unittest
import numpy as np
from SimPEG import (Mesh, Maps, Utils, DataMisfit, Regularization,
                    Optimization, Tests, Inversion, InvProblem)
import SimPEG.EM.Static.DC as DC

np.random.seed(41)


class DCProblem_2DTestsCC(unittest.TestCase):

    def setUp(self):

        cs = 12.5
        hx = [(cs, 2, -1.3), (cs, 61), (cs, 2, 1.3)]
        hy = [(cs, 2, -1.3), (cs, 20)]
        mesh = Mesh.TensorMesh([hx, hy], x0="CN")
        x = np.linspace(-135, 250., 20)
        M = Utils.ndgrid(x-12.5, np.r_[0.])
        N = Utils.ndgrid(x+12.5, np.r_[0.])
        A0loc = np.r_[-150, 0.]
        A1loc = np.r_[-130, 0.]
        # rxloc = [np.c_[M, np.zeros(20)], np.c_[N, np.zeros(20)]]
        rx = DC.Rx.Dipole_ky(M, N)
        src0 = DC.Src.Pole([rx], A0loc)
        src1 = DC.Src.Pole([rx], A1loc)
        survey = DC.Survey_ky([src0, src1])
        problem = DC.Problem2D_CC(mesh, rhoMap=Maps.IdentityMap(mesh))
        problem.pair(survey)

        mSynth = np.ones(mesh.nC)*100.
        survey.makeSyntheticData(mSynth)

        # Now set up the problem to do some minimization
        dmis = DataMisfit.l2_DataMisfit(survey)
        reg = Regularization.Tikhonov(mesh)
        opt = Optimization.InexactGaussNewton(
            maxIterLS=20, maxIter=10, tolF=1e-6,
            tolX=1e-6, tolG=1e-6, maxIterCG=6
        )
        invProb = InvProblem.BaseInvProblem(dmis, reg, opt, beta=1e0)
        inv = Inversion.BaseInversion(invProb)

        self.inv = inv
        self.reg = reg
        self.p = problem
        self.mesh = mesh
        self.m0 = mSynth
        self.survey = survey
        self.dmis = dmis

    def test_misfit(self):
        passed = Tests.checkDerivative(
            lambda m: (
                self.survey.dpred(m),
                lambda mx: self.p.Jvec(self.m0, mx)
            ),
            self.m0,
            plotIt=False,
            num=3
        )
        self.assertTrue(passed)

    def test_adjoint(self):
        # Adjoint Test
        # u = np.random.rand(self.mesh.nC * self.survey.nSrc)
        v = np.random.rand(self.mesh.nC)
        w = np.random.rand(self.survey.dobs.shape[0])
        wtJv = w.dot(self.p.Jvec(self.m0, v))
        vtJtw = v.dot(self.p.Jtvec(self.m0, w))
        passed = np.abs(wtJv - vtJtw) < 1e-10
        print('Adjoint Test', np.abs(wtJv - vtJtw), passed)
        self.assertTrue(passed)

    def test_dataObj(self):
        passed = Tests.checkDerivative(
            lambda m: [self.dmis(m), self.dmis.deriv(m)],
            self.m0,
            plotIt=False,
            num=3
        )
        self.assertTrue(passed)

    def test_misfit_fullJ(self):
        passed = Tests.checkDerivative(
            lambda m: (
                self.survey.dpred(m),
                lambda mx: self.p.getJ(self.m0).dot(mx)
            ),
            self.m0,
            plotIt=False,
            num=3
        )
        self.assertTrue(passed)

    def test_adjoint_fullJ(self):
        # Adjoint Test
        # u = np.random.rand(self.mesh.nC * self.survey.nSrc)
        v = np.random.rand(self.mesh.nC)
        w = np.random.rand(self.survey.dobs.shape[0])
        J = self.p.getJ(self.m0)
        wtJv = w.dot(J.dot(v))
        vtJtw = v.dot(J.T.dot(w))
        passed = np.abs(wtJv - vtJtw) < 1e-10
        print('Adjoint Test', np.abs(wtJv - vtJtw), passed)
        self.assertTrue(passed)


class DCProblemTestsN(unittest.TestCase):

    def setUp(self):

        cs = 12.5
        hx = [(cs, 2, -1.3), (cs, 61), (cs, 2, 1.3)]
        hy = [(cs, 2, -1.3), (cs, 20)]
        mesh = Mesh.TensorMesh([hx, hy], x0="CN")
        x = np.linspace(-135, 250., 20)
        M = Utils.ndgrid(x-12.5, np.r_[0.])
        N = Utils.ndgrid(x+12.5, np.r_[0.])
        A0loc = np.r_[-150, 0.]
        A1loc = np.r_[-130, 0.]
        # rxloc = [np.c_[M, np.zeros(20)], np.c_[N, np.zeros(20)]]
        rx = DC.Rx.Dipole_ky(M, N)
        src0 = DC.Src.Pole([rx], A0loc)
        src1 = DC.Src.Pole([rx], A1loc)
        survey = DC.Survey_ky([src0, src1])
        problem = DC.Problem2D_N(
            mesh, rhoMap=Maps.IdentityMap(mesh)
        )
        problem.pair(survey)

        mSynth = np.ones(mesh.nC)*100.
        survey.makeSyntheticData(mSynth)

        # Now set up the problem to do some minimization
        dmis = DataMisfit.l2_DataMisfit(survey)
        reg = Regularization.Tikhonov(mesh)
        opt = Optimization.InexactGaussNewton(
            maxIterLS=20, maxIter=10, tolF=1e-6,
            tolX=1e-6, tolG=1e-6, maxIterCG=6
        )
        invProb = InvProblem.BaseInvProblem(dmis, reg, opt, beta=1e0)
        inv = Inversion.BaseInversion(invProb)

        self.inv = inv
        self.reg = reg
        self.p = problem
        self.mesh = mesh
        self.m0 = mSynth
        self.survey = survey
        self.dmis = dmis

    def test_misfit(self):
        passed = Tests.checkDerivative(
            lambda m: (
                self.survey.dpred(m), lambda mx: self.p.Jvec(self.m0, mx)
            ),
            self.m0,
            plotIt=False,
            num=3
        )
        self.assertTrue(passed)

    def test_adjoint(self):
        # Adjoint Test
        # u = np.random.rand(self.mesh.nC*self.survey.nSrc)
        v = np.random.rand(self.mesh.nC)
        w = np.random.rand(self.survey.dobs.shape[0])
        wtJv = w.dot(self.p.Jvec(self.m0, v))
        vtJtw = v.dot(self.p.Jtvec(self.m0, w))
        passed = np.abs(wtJv - vtJtw) < 1e-8
        print('Adjoint Test', np.abs(wtJv - vtJtw), passed)
        self.assertTrue(passed)

    def test_dataObj(self):
        passed = Tests.checkDerivative(
            lambda m: (self.dmis(m), self.dmis.deriv(m)),
            self.m0,
            plotIt=False,
            num=3
        )
        self.assertTrue(passed)

<<<<<<< HEAD
    def test_misfit_fullJ(self):
        passed = Tests.checkDerivative(
            lambda m: (
                self.survey.dpred(m),
                lambda mx: self.p.getJ(self.m0).dot(mx)
=======

class DCProblem_2DTestsCC_storeJ(unittest.TestCase):

    def setUp(self):

        cs = 12.5
        hx = [(cs, 2, -1.3), (cs, 61), (cs, 2, 1.3)]
        hy = [(cs, 2, -1.3), (cs, 20)]
        mesh = Mesh.TensorMesh([hx, hy], x0="CN")
        x = np.linspace(-135, 250., 20)
        M = Utils.ndgrid(x-12.5, np.r_[0.])
        N = Utils.ndgrid(x+12.5, np.r_[0.])
        A0loc = np.r_[-150, 0.]
        A1loc = np.r_[-130, 0.]
        # rxloc = [np.c_[M, np.zeros(20)], np.c_[N, np.zeros(20)]]
        rx = DC.Rx.Dipole_ky(M, N)
        src0 = DC.Src.Pole([rx], A0loc)
        src1 = DC.Src.Pole([rx], A1loc)
        survey = DC.Survey_ky([src0, src1])
        problem = DC.Problem2D_CC(
            mesh, rhoMap=Maps.IdentityMap(mesh), storeJ=True
            )
        problem.pair(survey)

        mSynth = np.ones(mesh.nC)*1.
        survey.makeSyntheticData(mSynth)

        # Now set up the problem to do some minimization
        dmis = DataMisfit.l2_DataMisfit(survey)
        reg = Regularization.Tikhonov(mesh)
        opt = Optimization.InexactGaussNewton(
            maxIterLS=20, maxIter=10, tolF=1e-6,
            tolX=1e-6, tolG=1e-6, maxIterCG=6
        )
        invProb = InvProblem.BaseInvProblem(dmis, reg, opt, beta=1e0)
        inv = Inversion.BaseInversion(invProb)

        self.inv = inv
        self.reg = reg
        self.p = problem
        self.mesh = mesh
        self.m0 = mSynth
        self.survey = survey
        self.dmis = dmis

    def test_misfit(self):
        passed = Tests.checkDerivative(
            lambda m: (
                self.survey.dpred(m),
                lambda mx: self.p.Jvec(self.m0, mx)
>>>>>>> b44e2bde
            ),
            self.m0,
            plotIt=False,
            num=3
        )
        self.assertTrue(passed)

<<<<<<< HEAD
    def test_adjoint_fullJ(self):
=======
    def test_adjoint(self):
>>>>>>> b44e2bde
        # Adjoint Test
        # u = np.random.rand(self.mesh.nC * self.survey.nSrc)
        v = np.random.rand(self.mesh.nC)
        w = np.random.rand(self.survey.dobs.shape[0])
<<<<<<< HEAD
        J = self.p.getJ(self.m0)
        wtJv = w.dot(J.dot(v))
        vtJtw = v.dot(J.T.dot(w))
=======
        wtJv = w.dot(self.p.Jvec(self.m0, v))
        vtJtw = v.dot(self.p.Jtvec(self.m0, w))
>>>>>>> b44e2bde
        passed = np.abs(wtJv - vtJtw) < 1e-10
        print('Adjoint Test', np.abs(wtJv - vtJtw), passed)
        self.assertTrue(passed)

<<<<<<< HEAD
=======
    def test_dataObj(self):
        passed = Tests.checkDerivative(
            lambda m: [self.dmis(m), self.dmis.deriv(m)],
            self.m0,
            plotIt=False,
            num=3
        )
        self.assertTrue(passed)


class DCProblemTestsN_storeJ(unittest.TestCase):

    def setUp(self):

        cs = 12.5
        hx = [(cs, 2, -1.3), (cs, 61), (cs, 2, 1.3)]
        hy = [(cs, 2, -1.3), (cs, 20)]
        mesh = Mesh.TensorMesh([hx, hy], x0="CN")
        x = np.linspace(-135, 250., 20)
        M = Utils.ndgrid(x-12.5, np.r_[0.])
        N = Utils.ndgrid(x+12.5, np.r_[0.])
        A0loc = np.r_[-150, 0.]
        A1loc = np.r_[-130, 0.]
        # rxloc = [np.c_[M, np.zeros(20)], np.c_[N, np.zeros(20)]]
        rx = DC.Rx.Dipole_ky(M, N)
        src0 = DC.Src.Pole([rx], A0loc)
        src1 = DC.Src.Pole([rx], A1loc)
        survey = DC.Survey_ky([src0, src1])
        problem = DC.Problem2D_N(
            mesh, rhoMap=Maps.IdentityMap(mesh), storeJ=False
        )
        problem.pair(survey)

        mSynth = np.ones(mesh.nC)*1.
        survey.makeSyntheticData(mSynth)

        # Now set up the problem to do some minimization
        dmis = DataMisfit.l2_DataMisfit(survey)
        reg = Regularization.Tikhonov(mesh)
        opt = Optimization.InexactGaussNewton(
            maxIterLS=20, maxIter=10, tolF=1e-6,
            tolX=1e-6, tolG=1e-6, maxIterCG=6
        )
        invProb = InvProblem.BaseInvProblem(dmis, reg, opt, beta=1e0)
        inv = Inversion.BaseInversion(invProb)

        self.inv = inv
        self.reg = reg
        self.p = problem
        self.mesh = mesh
        self.m0 = mSynth
        self.survey = survey
        self.dmis = dmis

    def test_misfit(self):
        passed = Tests.checkDerivative(
            lambda m: (
                self.survey.dpred(m), lambda mx: self.p.Jvec(self.m0, mx)
            ),
            self.m0,
            plotIt=False,
            num=3
        )
        self.assertTrue(passed)

    def test_adjoint(self):
        # Adjoint Test
        # u = np.random.rand(self.mesh.nC*self.survey.nSrc)
        v = np.random.rand(self.mesh.nC)
        w = np.random.rand(self.survey.dobs.shape[0])
        wtJv = w.dot(self.p.Jvec(self.m0, v))
        vtJtw = v.dot(self.p.Jtvec(self.m0, w))
        passed = np.abs(wtJv - vtJtw) < 1e-8
        print('Adjoint Test', np.abs(wtJv - vtJtw), passed)
        self.assertTrue(passed)

    def test_dataObj(self):
        passed = Tests.checkDerivative(
            lambda m: (self.dmis(m), self.dmis.deriv(m)),
            self.m0,
            plotIt=False,
            num=3
        )
        self.assertTrue(passed)

>>>>>>> b44e2bde
if __name__ == '__main__':
    unittest.main()<|MERGE_RESOLUTION|>--- conflicted
+++ resolved
@@ -29,7 +29,7 @@
         problem = DC.Problem2D_CC(mesh, rhoMap=Maps.IdentityMap(mesh))
         problem.pair(survey)
 
-        mSynth = np.ones(mesh.nC)*100.
+        mSynth = np.ones(mesh.nC)*1.
         survey.makeSyntheticData(mSynth)
 
         # Now set up the problem to do some minimization
@@ -80,30 +80,6 @@
             plotIt=False,
             num=3
         )
-        self.assertTrue(passed)
-
-    def test_misfit_fullJ(self):
-        passed = Tests.checkDerivative(
-            lambda m: (
-                self.survey.dpred(m),
-                lambda mx: self.p.getJ(self.m0).dot(mx)
-            ),
-            self.m0,
-            plotIt=False,
-            num=3
-        )
-        self.assertTrue(passed)
-
-    def test_adjoint_fullJ(self):
-        # Adjoint Test
-        # u = np.random.rand(self.mesh.nC * self.survey.nSrc)
-        v = np.random.rand(self.mesh.nC)
-        w = np.random.rand(self.survey.dobs.shape[0])
-        J = self.p.getJ(self.m0)
-        wtJv = w.dot(J.dot(v))
-        vtJtw = v.dot(J.T.dot(w))
-        passed = np.abs(wtJv - vtJtw) < 1e-10
-        print('Adjoint Test', np.abs(wtJv - vtJtw), passed)
         self.assertTrue(passed)
 
 
@@ -130,7 +106,7 @@
         )
         problem.pair(survey)
 
-        mSynth = np.ones(mesh.nC)*100.
+        mSynth = np.ones(mesh.nC)*1.
         survey.makeSyntheticData(mSynth)
 
         # Now set up the problem to do some minimization
@@ -182,13 +158,6 @@
         )
         self.assertTrue(passed)
 
-<<<<<<< HEAD
-    def test_misfit_fullJ(self):
-        passed = Tests.checkDerivative(
-            lambda m: (
-                self.survey.dpred(m),
-                lambda mx: self.p.getJ(self.m0).dot(mx)
-=======
 
 class DCProblem_2DTestsCC_storeJ(unittest.TestCase):
 
@@ -239,7 +208,6 @@
             lambda m: (
                 self.survey.dpred(m),
                 lambda mx: self.p.Jvec(self.m0, mx)
->>>>>>> b44e2bde
             ),
             self.m0,
             plotIt=False,
@@ -247,29 +215,17 @@
         )
         self.assertTrue(passed)
 
-<<<<<<< HEAD
-    def test_adjoint_fullJ(self):
-=======
     def test_adjoint(self):
->>>>>>> b44e2bde
         # Adjoint Test
         # u = np.random.rand(self.mesh.nC * self.survey.nSrc)
         v = np.random.rand(self.mesh.nC)
         w = np.random.rand(self.survey.dobs.shape[0])
-<<<<<<< HEAD
-        J = self.p.getJ(self.m0)
-        wtJv = w.dot(J.dot(v))
-        vtJtw = v.dot(J.T.dot(w))
-=======
         wtJv = w.dot(self.p.Jvec(self.m0, v))
         vtJtw = v.dot(self.p.Jtvec(self.m0, w))
->>>>>>> b44e2bde
         passed = np.abs(wtJv - vtJtw) < 1e-10
         print('Adjoint Test', np.abs(wtJv - vtJtw), passed)
         self.assertTrue(passed)
 
-<<<<<<< HEAD
-=======
     def test_dataObj(self):
         passed = Tests.checkDerivative(
             lambda m: [self.dmis(m), self.dmis.deriv(m)],
@@ -355,6 +311,5 @@
         )
         self.assertTrue(passed)
 
->>>>>>> b44e2bde
 if __name__ == '__main__':
     unittest.main()