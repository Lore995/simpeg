--- conflicted
+++ resolved
@@ -25,8 +25,4 @@
 __version__   = '0.10.4'
 __author__    = 'SimPEG Team'
 __license__   = 'MIT'
-<<<<<<< HEAD
-__copyright__ = f"2013 - {_datetime.datetime.now().year}, {__author__}, http://simpeg.xyz"
-=======
-__copyright__ = '2013 - 2019, SimPEG Team, http://simpeg.xyz'
->>>>>>> d2843909
+__copyright__ = f"2013 - {_datetime.datetime.now().year}, {__author__}, http://simpeg.xyz"