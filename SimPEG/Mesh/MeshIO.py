--- conflicted
+++ resolved
@@ -196,32 +196,6 @@
             :param dict models: A dictionary of the models
 
         """
-<<<<<<< HEAD
-        if mesh.dim ==3:
-            s = ''
-            s += '%i %i %i\n' %tuple(mesh.vnC)
-            origin = mesh.x0 + np.array([0,0,mesh.hz.sum()]) # Have to it in the same operation or use mesh.x0.copy(), otherwise the mesh.x0 is updated.
-            origin.dtype = float
-
-            s += '%.2f %.2f %.2f\n' %tuple(origin)
-            s += ('%.2f '*mesh.nCx+'\n')%tuple(mesh.hx)
-            s += ('%.2f '*mesh.nCy+'\n')%tuple(mesh.hy)
-            s += ('%.2f '*mesh.nCz+'\n')%tuple(mesh.hz[::-1])
-            f = open(fileName, 'w')
-            f.write(s)
-            f.close()
-
-        elif mesh.dim==2:
-            fid = open(fileName,'w')
-            fid.write('%i\n'% mesh.nCx)
-            fid.write('%f %f 1\n'% (mesh.vectorNx[0],mesh.vectorNx[1]))
-            np.savetxt(fid, np.c_[mesh.vectorNx[2:],np.ones(mesh.nCx-1)], fmt='\t %e %i',delimiter=' ',newline='\n')
-            fid.write('\n')
-            fid.write('%i\n'% mesh.nCy)
-            fid.write('%f %f 1\n'%( 0,mesh.hy[-1]))
-            np.savetxt(fid, np.c_[np.cumsum(mesh.hy[-2::-1])+mesh.hy[-1],np.ones(mesh.nCy-1)], fmt='\t %e %i',delimiter=' ',newline='\n')
-            fid.close()
-=======
         assert mesh.dim == 3
         s = ''
         s += '{0:d} {1:d} {2:d}\n'.format(*tuple(mesh.vnC))
@@ -235,7 +209,6 @@
         f = open(fileName, 'w')
         f.write(s)
         f.close()
->>>>>>> de2d6ca0
 
         if models is None: return
         assert type(models) is dict, 'models must be a dict'
