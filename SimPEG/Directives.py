from __future__ import print_function
from . import Utils
from . import Regularization, DataMisfit, ObjectiveFunction
from . import Maps
import numpy as np
import matplotlib.pyplot as plt
import warnings


class InversionDirective(object):
    """InversionDirective"""

    debug = False    #: Print debugging information
    _regPair = [
        Regularization.BaseComboRegularization,
        Regularization.BaseRegularization,
        ObjectiveFunction.ComboObjectiveFunction
    ]
    _dmisfitPair = [
        DataMisfit.BaseDataMisfit,
        ObjectiveFunction.ComboObjectiveFunction
    ]

    def __init__(self, **kwargs):
        Utils.setKwargs(self, **kwargs)

    @property
    def inversion(self):
        """This is the inversion of the InversionDirective instance."""
        return getattr(self, '_inversion', None)

    @inversion.setter
    def inversion(self, i):
        if getattr(self, '_inversion', None) is not None:
            warnings.warn(
                'InversionDirective {0!s} has switched to a new inversion.'
                .format(self.__class__.__name__)
            )
        self._inversion = i

    @property
    def invProb(self):
        return self.inversion.invProb

    @property
    def opt(self):
        return self.invProb.opt

    @property
    def reg(self):
        if getattr(self, '_reg', None) is None:
            self.reg = self.invProb.reg  # go through the setter
        return self._reg

    @reg.setter
    def reg(self, value):
        assert any([isinstance(value, regtype) for regtype in self._regPair]), (
            "Regularization must be in {}, not {}".format(
                self._regPair, type(value)
            )
        )

        if isinstance(value, Regularization.BaseComboRegularization):
            value = 1*value  # turn it into a combo objective function
        self._reg = value

    @property
    def dmisfit(self):
        if getattr(self, '_dmisfit', None) is None:
            self.dmisfit = self.invProb.dmisfit  # go through the setter
        return self._dmisfit

    @dmisfit.setter
    def dmisfit(self, value):

        assert any([
                isinstance(value, dmisfittype) for dmisfittype in
                self._dmisfitPair
        ]), "Regularization must be in {}, not {}".format(
                self._dmisfitPair, type(value)
        )

        if not isinstance(value, ObjectiveFunction.ComboObjectiveFunction):
            value = 1*value  # turn it into a combo objective function
        self._dmisfit = value

    @property
    def survey(self):
        """
           Assuming that dmisfit is always a ComboObjectiveFunction,
           return a list of surveys for each dmisfit [survey1, survey2, ... ]
        """
        return [objfcts.survey for objfcts in self.dmisfit.objfcts]

    @property
    def prob(self):
        """
           Assuming that dmisfit is always a ComboObjectiveFunction,
           return a list of problems for each dmisfit [prob1, prob2, ...]
        """
        return [objfcts.prob for objfcts in self.dmisfit.objfcts]

    def initialize(self):
        pass

    def endIter(self):
        pass

    def finish(self):
        pass

    def validate(self, directiveList=None):
        return True


class DirectiveList(object):

    dList = None   #: The list of Directives

    def __init__(self, *directives, **kwargs):
        self.dList = []
        for d in directives:
            assert isinstance(d, InversionDirective), (
                'All directives must be InversionDirectives not {}'
                .format(type(d))
            )
            self.dList.append(d)
        Utils.setKwargs(self, **kwargs)

    @property
    def debug(self):
        return getattr(self, '_debug', False)

    @debug.setter
    def debug(self, value):
        for d in self.dList:
            d.debug = value
        self._debug = value

    @property
    def inversion(self):
        """This is the inversion of the InversionDirective instance."""
        return getattr(self, '_inversion', None)

    @inversion.setter
    def inversion(self, i):
        if self.inversion is i:
            return
        if getattr(self, '_inversion', None) is not None:
            warnings.warn(
                '{0!s} has switched to a new inversion.'
                .format(self.__class__.__name__)
            )
        for d in self.dList:
            d.inversion = i
        self._inversion = i

    def call(self, ruleType):
        if self.dList is None:
            if self.debug:
                print('DirectiveList is None, no directives to call!')
            return

        directives = ['initialize', 'endIter', 'finish']
        assert ruleType in directives, (
            'Directive type must be in ["{0!s}"]'
            .format('", "'.join(directives))
        )
        for r in self.dList:
            getattr(r, ruleType)()

    def validate(self):
        [directive.validate(self) for directive in self.dList]
        return True


class BetaEstimate_ByEig(InversionDirective):
    """BetaEstimate"""

    beta0 = None       #: The initial Beta (regularization parameter)
    beta0_ratio = 1e2  #: estimateBeta0 is used with this ratio

    def initialize(self):
        """
            The initial beta is calculated by comparing the estimated
            eigenvalues of JtJ and WtW.

            To estimate the eigenvector of **A**, we will use one iteration
            of the *Power Method*:

            .. math::

                \mathbf{x_1 = A x_0}

            Given this (very course) approximation of the eigenvector, we can
            use the *Rayleigh quotient* to approximate the largest eigenvalue.

            .. math::

                \lambda_0 = \\frac{\mathbf{x^\\top A x}}{\mathbf{x^\\top x}}

            We will approximate the largest eigenvalue for both JtJ and WtW,
            and use some ratio of the quotient to estimate beta0.

            .. math::

                \\beta_0 = \gamma \\frac{\mathbf{x^\\top J^\\top J x}}{\mathbf{x^\\top W^\\top W x}}

            :rtype: float
            :return: beta0
        """

        if self.debug:
            print('Calculating the beta0 parameter.')

        m = self.invProb.model
        f = self.invProb.getFields(m, store=True, deleteWarmstart=False)

        x0 = np.random.rand(*m.shape)

        t, b = 0, 0
        i_count = 0
        for dmis, reg in zip(self.dmisfit.objfcts, self.reg.objfcts):
            # check if f is list
            if len(self.dmisfit.objfcts) > 1:
                t += x0.dot(dmis.deriv2(m, x0, f=f[i_count]))
            else:
                t += x0.dot(dmis.deriv2(m, x0, f=f))
            b += x0.dot(reg.deriv2(m, v=x0))
            i_count += 1

        self.beta0 = self.beta0_ratio*(t/b)

        self.invProb.beta = self.beta0


class BetaSchedule(InversionDirective):
    """BetaSchedule"""

    coolingFactor = 8.
    coolingRate = 3

    def endIter(self):
        if self.opt.iter > 0 and self.opt.iter % self.coolingRate == 0:
            if self.debug:
                print(
                    'BetaSchedule is cooling Beta. Iteration: {0:d}'
                    .format(self.opt.iter)
                )
            self.invProb.beta /= self.coolingFactor


class TargetMisfit(InversionDirective):

    chifact = 1.
    phi_d_star = None

    @property
    def target(self):
        if getattr(self, '_target', None) is None:
            # the factor of 0.5 is because we do phid = 0.5*|| dpred - dobs||^2
            if self.phi_d_star is None:

                nD = 0
                for survey in self.survey:
                    nD += survey.nD

                self.phi_d_star = 0.5 * nD

            self._target = self.chifact * self.phi_d_star
        return self._target

    @target.setter
    def target(self, val):
        self._target = val

    def endIter(self):
        if self.invProb.phi_d < self.target:
            self.opt.stopNextIteration = True


class SaveEveryIteration(InversionDirective):

    @property
    def name(self):
        if getattr(self, '_name', None) is None:
            self._name = 'InversionModel'
        return self._name

    @name.setter
    def name(self, value):
        self._name = value

    @property
    def fileName(self):
        if getattr(self, '_fileName', None) is None:
            from datetime import datetime
            self._fileName = '{0!s}-{1!s}'.format(
                self.name, datetime.now().strftime('%Y-%m-%d-%H-%M')
            )
        return self._fileName

    @fileName.setter
    def fileName(self, value):
        self._fileName = value


class SaveModelEveryIteration(SaveEveryIteration):
    """SaveModelEveryIteration"""

    def initialize(self):
        print("SimPEG.SaveModelEveryIteration will save your models as: '###-{0!s}.npy'".format(self.fileName))

    def endIter(self):
        np.save('{0:03d}-{1!s}'.format(
            self.opt.iter, self.fileName), self.opt.xc
        )


class SaveOutputEveryIteration(SaveEveryIteration):
    """SaveModelEveryIteration"""

    header = None
    save_txt = True
    beta = None
    phi_d = None
    phi_m = None
    phi_m_small = None
    phi_m_smooth_x = None
    phi_m_smooth_y = None
    phi_m_smooth_z = None
    phi = None

    def initialize(self):
        if self.save_txt is True:
            print(
                "SimPEG.SaveOutputEveryIteration will save your inversion "
                "progress as: '###-{0!s}.txt'".format(self.fileName)
            )
            f = open(self.fileName+'.txt', 'w')
            self.header = "  #     beta     phi_d     phi_m   phi_m_small     phi_m_smoomth_x     phi_m_smoomth_y     phi_m_smoomth_z      phi\n"
            f.write(self.header)
            f.close()

        self.beta = []
        self.phi_d = []
        self.phi_m = []
        self.phi_m_small = []
        self.phi_m_smooth_x = []
        self.phi_m_smooth_y = []
        self.phi_m_smooth_z = []
        self.phi = []

    def endIter(self):
        phi_m_small = (
            self.reg.objfcts[0](self.invProb.model) * self.reg.alpha_s
        )
        phi_m_smooth_x = (
            self.reg.objfcts[1](self.invProb.model) * self.reg.alpha_x
        )
        phi_m_smooth_y = np.nan
        phi_m_smooth_z = np.nan

        if self.reg.regmesh.dim == 2:
            phi_m_smooth_y = (
                reg.objfcts[2](self.invProb.model) * self.reg.alpha_y
            )
        elif self.reg.regmesh.dim == 3:
            phi_m_smooth_y = (
                self.reg.objfcts[2](self.invProb.model) * self.reg.alpha_y
            )
            phi_m_smooth_z = (
                self.reg.objfcts[3](self.invProb.model) * self.reg.alpha_z
            )

        self.beta.append(self.invProb.beta)
        self.phi_d.append(self.invProb.phi_d)
        self.phi_m.append(self.invProb.phi_m)
        self.phi_m_small.append(phi_m_small)
        self.phi_m_smooth_x.append(phi_m_smooth_x)
        self.phi_m_smooth_y.append(phi_m_smooth_y)
        self.phi_m_smooth_z.append(phi_m_smooth_z)
        self.phi.append(self.opt.f)

        if self.save_txt:
            f = open(self.fileName+'.txt', 'a')
            f.write(
                ' {0:3d} {1:1.4e} {2:1.4e} {3:1.4e} {4:1.4e} {5:1.4e} '
                '{6:1.4e}  {7:1.4e}  {8:1.4e}\n'.format(
                    self.opt.iter,
                    self.beta[self.opt.iter-1],
                    self.phi_d[self.opt.iter-1],
                    self.phi_m[self.opt.iter-1],
                    self.phi_m_small[self.opt.iter-1],
                    self.phi_m_smooth_x[self.opt.iter-1],
                    self.phi_m_smooth_y[self.opt.iter-1],
                    self.phi_m_smooth_z[self.opt.iter-1],
                    self.phi[self.opt.iter-1]
                )
            )
            f.close()

    def load_results(self):
        results = np.loadtxt(self.fileName+str(".txt"), comments="#")
        self.beta = results[:, 1]
        self.phi_d = results[:, 2]
        self.phi_m = results[:, 3]
        self.phi_m_small = results[:, 4]
        self.phi_m_smooth_x = results[:, 5]
        self.phi_m_smooth_y = results[:, 6]
        self.phi_m_smooth_z = results[:, 7]

        if self.reg.regmesh.dim == 1:
            self.phi_m_smooth = self.phi_m_smooth_x.copy()
        elif self.reg.regmesh.dim == 2:
            self.phi_m_smooth = self.phi_m_smooth_x + self.phi_m_smooth_y
        elif self.reg.regmesh.dim == 3:
            self.phi_m_smooth = (
                self.phi_m_smooth_x + self.phi_m_smooth_y + self.phi_m_smooth_z
                )

        self.f = results[:, 7]

        self.target_misfit = self.invProb.dmisfit.prob.survey.nD / 2.
        self.i_target = None

        if self.invProb.phi_d < self.target_misfit:
            i_target = 0
            while self.phi_d[i_target] > self.target_misfit:
                i_target += 1
            self.i_target = i_target

    def plot_misfit_curves(self, fname=None, plot_small_smooth=False):

        self.target_misfit = self.invProb.dmisfit.prob.survey.nD / 2.
        self.i_target = None

        if self.invProb.phi_d < self.target_misfit:
            i_target = 0
            while self.phi_d[i_target] > self.target_misfit:
                i_target += 1
            self.i_target = i_target

        fig = plt.figure(figsize=(5, 2))
        ax = plt.subplot(111)
        ax_1 = ax.twinx()
        ax.semilogy(np.arange(len(self.phi_d)), self.phi_d, 'k-', lw=2)
        ax_1.semilogy(np.arange(len(self.phi_d)), self.phi_m, 'r', lw=2)
        if plot_small_smooth:
            ax_1.semilogy(np.arange(len(self.phi_d)), self.phi_m_small, 'ro')
            ax_1.semilogy(np.arange(len(self.phi_d)), self.phi_m_smooth, 'rx')
            ax_1.legend(
                ("$\phi_m$", "small", "smooth"), bbox_to_anchor=(1.5, 1.)
                )

        ax.plot(np.r_[ax.get_xlim()[0], ax.get_xlim()[1]], np.ones(2)*self.target_misfit, 'k:')
        ax.set_xlabel("Iteration")
        ax.set_ylabel("$\phi_d$")
        ax_1.set_ylabel("$\phi_m$", color='r')
        for tl in ax_1.get_yticklabels():
            tl.set_color('r')
        plt.show()

    def plot_tikhonov_curves(self, fname=None, dpi=200):

        self.target_misfit = self.invProb.dmisfit.prob.survey.nD / 2.
        self.i_target = None

        if self.invProb.phi_d < self.target_misfit:
            i_target = 0
            while self.phi_d[i_target] > self.target_misfit:
                i_target += 1
            self.i_target = i_target

        fig = plt.figure(figsize=(5, 8))
        ax1 = plt.subplot(311)
        ax2 = plt.subplot(312)
        ax3 = plt.subplot(313)

        ax1.plot(self.beta, self.phi_d, 'k-', lw=2, ms=4)
        ax1.set_xlim(np.hstack(self.beta).min(), np.hstack(self.beta).max())
        ax1.set_xlabel("$\\beta$", fontsize=14)
        ax1.set_ylabel("$\phi_d$", fontsize=14)

        ax2.plot(self.beta, self.phi_m, 'k-', lw=2)
        ax2.set_xlim(np.hstack(self.beta).min(), np.hstack(self.beta).max())
        ax2.set_xlabel("$\\beta$", fontsize=14)
        ax2.set_ylabel("$\phi_m$", fontsize=14)

        ax3.plot(self.phi_m, self.phi_d, 'k-', lw=2)
        ax3.set_xlim(np.hstack(self.phi_m).min(), np.hstack(self.phi_m).max())
        ax3.set_xlabel("$\phi_m$", fontsize=14)
        ax3.set_ylabel("$\phi_d$", fontsize=14)

        if self.i_target is not None:
            ax1.plot(self.beta[self.i_target], self.phi_d[self.i_target], 'k*', ms=10)
            ax2.plot(self.beta[self.i_target], self.phi_m[self.i_target], 'k*', ms=10)
            ax3.plot(self.phi_m[self.i_target], self.phi_d[self.i_target], 'k*', ms=10)

        for ax in [ax1, ax2, ax3]:
            ax.set_xscale("log")
            ax.set_yscale("log")
        plt.tight_layout()
        plt.show()
        if fname is not None:
            fig.savefig(fname, dpi=dpi)


class SaveOutputDictEveryIteration(SaveEveryIteration):
    """
        Saves inversion parameters at every iteraion.
    """

    def initialize(self):
        print("SimPEG.SaveOutputDictEveryIteration will save your inversion progress as dictionary: '###-{0!s}.npz'".format(self.fileName))

    def endIter(self):

        # Initialize the output dict
        outDict = {}
        # Save the data.
        outDict['iter'] = self.opt.iter
        outDict['beta'] = self.invProb.beta
        outDict['phi_d'] = self.invProb.phi_d
        outDict['phi_m'] = self.invProb.phi_m
        outDict['phi_ms'] = self.reg._evalSmall(self.invProb.model)
        outDict['phi_mx'] = self.reg._evalSmoothx(self.invProb.model)
        outDict['phi_my'] = self.reg._evalSmoothy(self.invProb.model) if self.prob.mesh.dim >= 2 else 'NaN'
        outDict['phi_mz'] = self.reg._evalSmoothz(self.invProb.model) if self.prob.mesh.dim == 3 else 'NaN'
        outDict['f'] = self.opt.f
        outDict['m'] = self.invProb.model
        outDict['dpred'] = self.invProb.dpred

        # Save the file as a npz
        np.savez('{:03d}-{:s}'.format(self.opt.iter, self.fileName), outDict)


class Update_IRLS(InversionDirective):

    gamma = None
    phi_d_last = None
    f_old = None
    f_min_change = 1e-2
    beta_tol = 5e-2
    prctile = 95
    chifact_start = 1.
    chifact_target = 1.

    # Solving parameter for IRLS (mode:2)
    IRLSiter = 0
    minGNiter = 5
    maxIRLSiter = 10
    iterStart = 0

    # Beta schedule
    updateBeta = True
    coolingFactor = 2.
    coolingRate = 1
    ComboObjFun = False
    mode = 1

    @property
    def target(self):
        if getattr(self, '_target', None) is None:
            nD = 0
            for survey in self.survey:
                nD += survey.nD

            self._target = nD*0.5*self.chifact_target

        return self._target

    @target.setter
    def target(self, val):
        self._target = val

    @property
    def start(self):
        if getattr(self, '_start', None) is None:
            if isinstance(self.survey, list):
                self._start = 0
                for survey in self.survey:
                    self._start += survey.nD*0.5*self.chifact_start

            else:

                self._start = self.survey.nD*0.5*self.chifact_start
        return self._start

    @start.setter
    def start(self, val):
        self._start = val

    def initialize(self):

        # Store norms to be applied after the l2 inversion
        self.norms = []
        for reg in self.reg.objfcts:
            self.norms.append(reg.norms)
            reg.norms = [2., 2., 2., 2.]
            reg.model = self.invProb.model

    def endIter(self):

        # Update the model used by the regularization
        phi_m_last = []
        for reg in self.reg.objfcts:
            reg.model = self.invProb.model
            phi_m_last += [reg(self.invProb.model)]

        # After reaching target misfit with l2-norm, switch to IRLS (mode:2)
        if np.all(
            [self.invProb.phi_d < self.start, self.mode == 1]
        ):
            print("Reached starting chifact with l2-norm regularization: Start IRLS steps...")

            self.mode = 2
            self.iterStart = self.opt.iter
            self.phi_d_last = self.invProb.phi_d
            self.invProb.phi_m_last = self.reg(self.invProb.model)

            # Either use the supplied epsilon, or fix base on distribution of
            # model values

            for reg in self.reg.objfcts:

                if getattr(reg, 'eps_p', None) is None:

                    mtemp = reg.mapping * self.invProb.model
                    reg.eps_p = np.percentile(np.abs(mtemp), self.prctile)
                    print("eps_p caluclate" + str(reg.eps_p))

                if getattr(reg, 'eps_q', None) is None:
                    mtemp = reg.mapping * self.invProb.model
                    reg.eps_q = np.percentile(
                        np.abs(reg.regmesh.cellDiffxStencil*mtemp),
                        self.prctile
                    )

            # Re-assign the norms supplied by user l2 -> lp
            for reg, norms in zip(self.reg.objfcts, self.norms):
                reg.norms = norms
                print("L[p qx qy qz]-norm : " + str(reg.norms))

            # Save l2-model
            self.invProb.l2model = self.invProb.model.copy()

            # Print to screen
            for reg in self.reg.objfcts:
                print("eps_p: " + str(reg.eps_p) +
                      " eps_q: " + str(reg.eps_q))

        # Only update after GN iterations
        if np.all(
            [(self.opt.iter-self.iterStart) % self.minGNiter == 0, self.mode != 1]
        ):

            # Check for maximum number of IRLS cycles
            if self.IRLSiter == self.maxIRLSiter:
                print("Reach maximum number of IRLS cycles: {0:d}".format(self.maxIRLSiter))
                self.opt.stopNextIteration = True
                return

            # phi_m_last = []
            for reg in self.reg.objfcts:

                # # Reset gamma scale
                # phi_m_last += [reg(self.invProb.model)]

                for comp in reg.objfcts:
                    comp.gamma = 1.

            # Remember the value of the norm from previous R matrices
            self.f_old = self.reg(self.invProb.model)

            self.IRLSiter += 1

            # Reset the regularization matrices so that it is
            # recalculated for current model. Do it to all levels of comboObj
            for reg in self.reg.objfcts:

                # If comboObj, go down one more level
                for comp in reg.objfcts:
                    comp.stashedR = None

            # Compute new model objective function value
            phim_new = self.reg(self.invProb.model)

            phi_m_new = []
            for reg in self.reg.objfcts:
                phi_m_new += [reg(self.invProb.model)]

            # phim_new = self.reg(self.invProb.model)
            self.f_change = np.abs(self.f_old - phim_new) / self.f_old

            print("Phim relative change: {0:6.3e}".format((self.f_change)))
            # Check if the function has changed enough
            if self.f_change < self.f_min_change and self.IRLSiter > 1:
                print("Minimum decrease in regularization. End of IRLS")
                self.opt.stopNextIteration = True
                return
            else:
                self.f_old = phim_new

            # Update gamma to scale the regularization between IRLS iterations

            for reg, phim_old, phim_now in zip(
                self.reg.objfcts, phi_m_last, phi_m_new
            ):

                gamma = phim_old / phim_now

                # If comboObj, go down one more level
                for comp in reg.objfcts:
                    comp.gamma = gamma

            self.updateBeta = True
        # Beta Schedule
        if np.all([self.invProb.phi_d < self.target,
                   self.mode == 2]):
            print("Target chifact overshooted, adjusting beta ...")
            self.mode = 3

        if np.all([self.opt.iter > 0, self.opt.iter % self.coolingRate == 0,
                   self.mode != 3]):

            if self.debug:
                print('BetaSchedule is cooling Beta. Iteration: {0:d}'.format(self.opt.iter))

            self.invProb.beta /= self.coolingFactor

        # Check if misfit is within the tolerance, otherwise scale beta
        if np.all(
            [
                np.abs(1. - self.invProb.phi_d / self.target) > self.beta_tol,
                self.updateBeta,
                self.mode == 3
            ]
        ):

            self.invProb.beta = (self.invProb.beta * self.target /
                                 self.invProb.phi_d)
            self.updateBeta = False

    def validate(self, directiveList):
        # check if a linear preconditioner is in the list, if not warn else
        # assert that it is listed after the IRLS directive
        dList = directiveList.dList
        self_ind = dList.index(self)
        lin_precond_ind = [
            isinstance(d, UpdatePreconditioner) for d in dList
        ]

        if any(lin_precond_ind):
            assert(lin_precond_ind.index(True) > self_ind), (
                "The directive 'UpdatePreconditioner' must be after Update_IRLS "
                "in the directiveList"
            )
        else:
            warnings.warn(
                "Without a Linear preconditioner, convergence may be slow. "
                "Consider adding `Directives.UpdatePreconditioner` to your "
                "directives list"
            )
        return True


class UpdatePreconditioner(InversionDirective):
    """
    Create a Jacobi preconditioner for the linear problem
    """
    onlyOnStart = False
    mapping = None
    ComboObjFun = False

    def initialize(self):

        if getattr(self.opt, 'approxHinv', None) is None:

            if getattr(self.opt, 'JtJdiag', None) is None:

                JtJdiag = np.zeros_like(self.invProb.model)
                for prob, dmisfit in zip(self.prob, self.dmisfit.objfcts):

                    assert getattr(prob, 'getJ', None) is not None, (
                        "Problem does not have a getJ attribute." +
                        "Cannot form the sensitivity explicitely"
                    )

                    m = self.invProb.model

                    JtJdiag += np.sum((dmisfit.W*prob.getJ(m))**2., axis=0)

                self.opt.JtJdiag = JtJdiag

            # Update the pre-conditioner
            reg_diag = np.zeros_like(self.invProb.model)
            for reg in self.reg.objfcts:
                reg_diag += self.invProb.beta*(reg.W.T*reg.W).diagonal()

            Hdiag = self.opt.JtJdiag + reg_diag

            PC = Utils.sdiag(Hdiag**-1.)
            self.opt.approxHinv = PC

    def endIter(self):
        # Cool the threshold parameter
        if self.onlyOnStart is True:
            return

        if getattr(self.opt, 'approxHinv', None) is not None:

            # Update the pre-conditioner
            reg_diag = np.zeros_like(self.invProb.model)
            for reg in self.reg.objfcts:
                reg_diag += self.invProb.beta*(reg.W.T*reg.W).diagonal()

            Hdiag = self.opt.JtJdiag + reg_diag

            PC = Utils.sdiag(Hdiag**-1.)
            self.opt.approxHinv = PC


class Update_Wj(InversionDirective):
    """
        Create approx-sensitivity base weighting using the probing method
    """
    k = None  # Number of probing cycles
    itr = None  # Iteration number to update Wj, or always update if None

    def endIter(self):

        if self.itr is None or self.itr == self.opt.iter:

            m = self.invProb.model
            if self.k is None:
                self.k = int(self.survey.nD/10)

            def JtJv(v):

                Jv = self.prob.Jvec(m, v)

                return self.prob.Jtvec(m, Jv)

            JtJdiag = Utils.diagEst(JtJv, len(m), k=self.k)
            JtJdiag = JtJdiag / max(JtJdiag)

            self.reg.wght = JtJdiag


class UpdateSensitivityWeights(InversionDirective):
    """
    Directive to take care of re-weighting
    the non-linear magnetic problems.

    """

    mapping = None
    JtJdiag = None
    everyIter = True
    threshold = 1e-12

    def initialize(self):

        # Calculate and update sensitivity
        # for optimization and regularization
        self.update()

    def endIter(self):

        if self.everyIter:
            # Update inverse problem
            self.update()

    def update(self):

        # Get sum square of columns of J
        self.getJtJdiag()

        # Compute normalized weights
        self.wr = self.getWr()

        # Send a copy of JtJdiag for the preconditioner
        self.updateOpt()

        # Update the regularization
        self.updateReg()

    def getJtJdiag(self):
        """
            Compute explicitely the main diagonal of JtJ
            Good for any problem where J is formed explicitely
        """
        self.JtJdiag = []

<<<<<<< HEAD

        for prob, survey, dmisfit in zip(self.prob,
                                         self.survey,
                                         self.dmisfit.objfcts):
=======
        for prob, survey, dmisfit in zip(
            self.prob,
            self.survey,
            self.dmisfit.objfcts
        ):
>>>>>>> 9ef3d129

            assert getattr(prob, 'getJ', None) is not None, (
                "Problem does not have a getJ attribute." +
                "Cannot form the sensitivity explicitely"
            )                                

            m = self.invProb.model

            self.JtJdiag += [np.sum((dmisfit.W*prob.getJ(m))**2., axis=0)]

        return self.JtJdiag

    def getWr(self):
        """
            Take the diagonal of JtJ and return
            a normalized sensitivty weighting vector
        """

        wr = np.zeros_like(self.invProb.model)

        for prob_JtJ, prob in zip(self.JtJdiag, self.prob):

            wr += prob_JtJ + self.threshold

        wr = wr**0.5
        wr /= wr.max()

        return wr

    def updateReg(self):
        """
            Update the cell weights with the approximated sensitivity
        """

        for reg in self.reg.objfcts:
            reg.cell_weights = reg.mapping * (self.wr)

    def updateOpt(self):
        """
            Update a copy of JtJdiag to optimization for preconditioner
        """
        # if self.ComboMisfitFun:
        JtJdiag = np.zeros_like(self.invProb.model)
        for prob, JtJ, dmisfit in zip(
            self.prob, self.JtJdiag, self.dmisfit.objfcts
        ):

            JtJdiag += JtJ

        self.opt.JtJdiag = JtJdiag<|MERGE_RESOLUTION|>--- conflicted
+++ resolved
@@ -893,23 +893,16 @@
         """
         self.JtJdiag = []
 
-<<<<<<< HEAD
-
-        for prob, survey, dmisfit in zip(self.prob,
-                                         self.survey,
-                                         self.dmisfit.objfcts):
-=======
         for prob, survey, dmisfit in zip(
             self.prob,
             self.survey,
             self.dmisfit.objfcts
         ):
->>>>>>> 9ef3d129
 
             assert getattr(prob, 'getJ', None) is not None, (
                 "Problem does not have a getJ attribute." +
                 "Cannot form the sensitivity explicitely"
-            )                                
+            )
 
             m = self.invProb.model
 
