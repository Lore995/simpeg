from .base import BaseRegularization, BaseComboRegularization, BaseSimilarityMeasure
from .regularization_mesh import RegularizationMesh
from .tikhonov import (
    SimpleSmall,
    SimpleSmoothDeriv,
    Simple,
    Small,
    SmoothDeriv,
    SmoothDeriv2,
    Tikhonov,
)
from .sparse import SparseSmall, SparseDeriv, Sparse
from .pgi import (
    PGIsmallness,
    PGI,
<<<<<<< HEAD
    SimplePGIwithNonlinearRelationshipsSmallness,
    SimplePGIwithRelationships,
)
from .laterally_constrained import LaterallyConstrained
=======
    PGIwithNonlinearRelationshipsSmallness,
    PGIwithRelationships,
)
from .cross_gradient import CrossGradient
from .correspondence import LinearCorrespondence
from .jtv import JointTotalVariation
>>>>>>> ee03d4c8
<|MERGE_RESOLUTION|>--- conflicted
+++ resolved
@@ -13,16 +13,9 @@
 from .pgi import (
     PGIsmallness,
     PGI,
-<<<<<<< HEAD
-    SimplePGIwithNonlinearRelationshipsSmallness,
-    SimplePGIwithRelationships,
-)
-from .laterally_constrained import LaterallyConstrained
-=======
     PGIwithNonlinearRelationshipsSmallness,
     PGIwithRelationships,
 )
 from .cross_gradient import CrossGradient
 from .correspondence import LinearCorrespondence
-from .jtv import JointTotalVariation
->>>>>>> ee03d4c8
+from .jtv import JointTotalVariation