--- conflicted
+++ resolved
@@ -212,23 +212,6 @@
                 else:
                     i_s, i_x, i_y, i_z = 0, 1, 3, 5
                 dim = reg.regmesh.dim
-<<<<<<< HEAD
-                self.phi_s += (
-                    mult * reg.objfcts[i_s](m) * reg.alpha_s
-                )
-                self.phi_x += (
-                    mult * reg.objfcts[i_x](m) * reg.alpha_x
-                )
-                if dim > 1:
-                    self.phi_z += (
-                        mult * reg.objfcts[i_y](m) * reg.alpha_y
-                    )
-                if dim > 2:
-                    self.phi_y = self.phi_z
-                    self.phi_z += (
-                        mult * reg.objfcts[i_z](m) * reg.alpha_z
-                    )
-=======
                 self.phi_s += mult * reg.objfcts[i_s](m) * reg.alpha_s
                 self.phi_x += mult * reg.objfcts[i_x](m) * reg.alpha_x
                 if dim > 1:
@@ -236,7 +219,6 @@
                 if dim > 2:
                     self.phi_y = self.phi_z
                     self.phi_z += mult * reg.objfcts[i_z](m) * reg.alpha_z
->>>>>>> c63e699c
 
         phi = phi_d + self.beta * phi_m
 
