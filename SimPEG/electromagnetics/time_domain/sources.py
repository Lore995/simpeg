<<<<<<< HEAD
=======
import numpy as np
from scipy.constants import mu_0
from scipy.special import roots_legendre
import properties
>>>>>>> c956268f
import warnings

import numpy as np
import properties
from geoana.em.static import CircularLoopWholeSpace, MagneticDipoleWholeSpace
from scipy.constants import mu_0

from ...props import LocationVector
from ...utils import Zero, sdiag, setKwargs
from ...utils.code_utils import deprecate_property
from ..base import BaseEMSrc
from ..utils import line_through_faces, segmented_line_current_source_term

###############################################################################
#                                                                             #
#                           Source Waveforms                                  #
#                                                                             #
###############################################################################


class BaseWaveform:
    """
    Base class for creating a waveform for time-domain EM simulations.

    Parameters
    ----------
    has_initial_fields: bool
        If the transmitter has non-zero current prior to the start of the simulation
        (e.g. a step-off waveform), set `has_initial_fields` to True

    off_time: float
        Time when the transmitter current is zero in units of seconds. Default is 0.0

    epsilon: float
        Small time-constant for which the transmitter is assumed to still be on for
    """

    def __init__(self, has_initial_fields=False, off_time=0.0, epsilon=1e-9, **kwargs):
        self.has_initial_fields = has_initial_fields
        self.off_time = off_time
        self.epsilon = epsilon
        setKwargs(self, **kwargs)

    @property
    def has_initial_fields(self):
        """Does the waveform have initial fields?"""
        return self._has_initial_fields

    @has_initial_fields.setter
    def has_initial_fields(self, value):
        if not isinstance(value, bool):
            raise ValueError(
                "The value of has_initial_fields must be a bool (True / False)."
                f" The provided value, {value} is not."
            )
        else:
            self._has_initial_fields = value

    @property
    def off_time(self):
        return self._off_time

    @off_time.setter
    def off_time(self, value):
        """ "off-time of the source"""
        if isinstance(value, int):
            value = float(value)
        if not isinstance(value, float):
            raise ValueError(
                f"off_time must be a float, the value provided, {value} is "
                f"{type(value)}"
            )
        self._off_time = value

    @property
    def epsilon(self):
        """window of time within which the waveform is considered on"""
        return self._epsilon

    @epsilon.setter
    def epsilon(self, value):
        if not isinstance(value, float):
            raise ValueError(
                f"epsilon must be a float, the value provided, {value} is "
                f"{type(value)}"
            )
        if value < 0:
            raise ValueError(
                f"epsilon must be greater than 0, the value provided, {value} is not"
            )
        self._epsilon = value

    def eval(self, time):
        raise NotImplementedError

    def evalDeriv(self, time):
        raise NotImplementedError  # needed for E-formulation

    ##########################
    # Deprecated
    ##########################
    hasInitialFields = deprecate_property(
        has_initial_fields,
        "hasInitialFields",
        new_name="has_initial_fields",
        removal_version="0.17.0",
        future_warn=True,
    )

    offTime = deprecate_property(
        off_time,
        "offTime",
        new_name="off_time",
        removal_version="0.17.0",
        future_warn=True,
    )

    eps = deprecate_property(
        epsilon,
        "eps",
        new_name="epsilon",
        removal_version="0.17.0",
        future_warn=True,
    )


class StepOffWaveform(BaseWaveform):
    """
    A heavy-side step function waveform. This is the default for time-domain EM simulations.

    Parameters
    ----------
    off_time: float
        time at which the transmitter is turned off in units of seconds (default is 0s)

    Examples
    --------
    The default off-time for the step-off waveform is 0s. In the example below, we set it to
    1e-5s (0.01msec) to illustrate it in a plot

    >>> import matplotlib.pyplot as plt
    >>> import numpy as np
    >>> from SimPEG.electromagnetics import time_domain as tdem

    >>> times = np.linspace(0, 1e-4, 1000)
    >>> waveform = tdem.sources.StepOffWaveform(off_time=1e-5)
    >>> plt.plot(times, [waveform.eval(t) for t in times])
    >>> plt.show()

    """

    def __init__(self, off_time=0.0, **kwargs):
        super(StepOffWaveform, self).__init__(
            off_time=off_time, has_initial_fields=True
        )

    def eval(self, time):
        if (abs(time - 0.0) < self.epsilon) or ((time - self.off_time) < self.epsilon):
            return 1.0
        else:
            return 0.0


class RampOffWaveform(BaseWaveform):
    """
    A waveform with a linear ramp-off.

    Parameters
    ----------
    off_time: float
        time at which the transmitter is turned off in units of seconds (default is 0s)

    Examples
    --------

    >>> import matplotlib.pyplot as plt
    >>> import numpy as np
    >>> from SimPEG.electromagnetics import time_domain as tdem

    >>> times = np.linspace(0, 1e-4, 1000)
    >>> waveform = tdem.sources.RampOffWaveform(off_time=1e-5)
    >>> plt.plot(times, [waveform.eval(t) for t in times])
    >>> plt.show()

    """

    def __init__(self, off_time=0.0, **kwargs):
        BaseWaveform.__init__(
            self, off_time=off_time, has_initial_fields=True, **kwargs
        )

    def eval(self, time):
        if abs(time - 0.0) < self.epsilon:
            return 1.0
        elif time < self.off_time:
            return -1.0 / self.off_time * (time - self.off_time)
        else:
            return 0.0

    def evalDeriv(self, time):
        t = np.asarray(time, dtype=float)
        out = np.zeros_like(t)

        out[(t < self.offTime) & (t >= self.eps)] = -1.0 / self.offTime

        if out.ndim == 0:
            out = out.item()
        return out

    @property
    def time_nodes(self):
        return np.r_[0.0, self.off_time]


class RawWaveform(BaseWaveform):
    """
    A waveform you can define. You need to provide a `waveform_function` that returns
    the waveform evaluated at a given time. This can be used, for example if you would
    like to interpolate between points specified in a waveform file.

    Parameters
    ----------
    off_time: float
        time at which the transmitter is turned off in units of seconds (default is 0s)

    waveform_function: function

    Examples
    --------

    In this example, we define a saw-tooth waveform

    >>> import matplotlib.pyplot as plt
    >>> import numpy as np
    >>> from SimPEG.electromagnetics import time_domain as tdem

    >>> def my_waveform(t):
    >>>     period = 1e-2
    >>>     quarter_period = period / 4
    >>>     t_cycle = np.mod(t, period)
    >>>     if t_cycle <= quarter_period:
    >>>         return t_cycle / quarter_period
    >>>     elif (t_cycle > quarter_period) & (t_cycle <= 3*quarter_period):
    >>>         return -t_cycle / quarter_period + 2
    >>>     elif t_cycle > 3*quarter_period:
    >>>         return t_cycle / quarter_period - 4

    >>> times = np.linspace(0, 1e-2, 1000)
    >>> waveform = tdem.sources.RawWaveform(waveform_function=my_waveform)
    >>> plt.plot(times, [waveform.eval(t) for t in times])
    >>> plt.show()

    """

    def __init__(self, off_time=0.0, waveform_function=None, **kwargs):
        super(RawWaveform, self).__init__(off_time=off_time)
        if waveform_function is not None:
            self.waveform_function = waveform_function
        wavefct = kwargs.pop("waveFct", None)
        if wavefct is not None:
            self.waveFct = wavefct
        setKwargs(self, **kwargs)

    @property
    def waveform_function(self):
        return self._waveform_function

    @waveform_function.setter
    def waveform_function(self, value):
        if not callable(value):
            raise ValueError(
                "waveform_function must be a function. The input value is type: "
                f"{type(value)}"
            )
        self._waveform_function = value

    def eval(self, time):
        return self.waveform_function(time)

    waveFct = deprecate_property(
        waveform_function,
        "waveFct",
        new_name="waveform_function",
        removal_version="0.17.0",
        future_warn=True,
    )


class VTEMWaveform(BaseWaveform):
    """
    A VTEM style waveform

    Parameters
    ----------
    off_time: float
        time at which the transmitter is turned off in units of seconds (default is 4.2e-3s)

    peak_time: float
        the peak time for the waveform (default: 2.73e-3)

    ramp_on_rate: float
        parameter controlling how quickly the waveform ramps on (default is 3)

    Examples
    --------

    >>> import matplotlib.pyplot as plt
    >>> import numpy as np
    >>> from SimPEG.electromagnetics import time_domain as tdem

    >>> times = np.linspace(0, 1e-2, 1000)
    >>> waveform = tdem.sources.VTEMWaveform()
    >>> plt.plot(times, [waveform.eval(t) for t in times])
    >>> plt.show()

    """

    def __init__(self, off_time=4.2e-3, peak_time=2.73e-3, ramp_on_rate=3.0, **kwargs):
        BaseWaveform.__init__(self, has_initial_fields=False, off_time=off_time)
        self.peak_time = peak_time
        self.ramp_on_rate = (
            ramp_on_rate  # we should come up with a better name for this
        )
        setKwargs(self, **kwargs)

    @property
    def peak_time(self):
        return self._peak_time

    @peak_time.setter
    def peak_time(self, value):
        if not isinstance(value, float):
            raise ValueError(
                f"peak_time must be a float, the value provided, {value} is "
                f"{type(value)}"
            )
        if value > self.off_time:
            raise ValueError(
                f"peak_time must be less than off_time {self.off_time}. "
                f"The value provided {value} is not"
            )
        self._peak_time = value

    @property
    def ramp_on_rate(self):
        return self._ramp_on_rate

    @ramp_on_rate.setter
    def ramp_on_rate(self, value):
        if isinstance(value, int):
            value = float(value)
        if not isinstance(value, float):
            raise ValueError(
                f"ramp_on_rate must be a float, the value provided, {value} is "
                f"{type(value)}"
            )
        self._ramp_on_rate = value

    def eval(self, time):
        if time <= self.peak_time:
            return (1.0 - np.exp(-self.ramp_on_rate * time / self.peak_time)) / (
                1.0 - np.exp(-self.ramp_on_rate)
            )
        elif (time < self.off_time) and (time > self.peak_time):
            return -1.0 / (self.off_time - self.peak_time) * (time - self.off_time)
        else:
            return 0.0

    def evalDeriv(self, time):
        t = np.asarray(time, dtype=float)
        out = np.zeros_like(t)

        p_1 = (t <= self.peakTime) & (t >= 0.0)
        out[p_1] = (
            self.a
            / self.peakTime
            * np.exp(-self.a * t[p_1] / self.peakTime)
            / (1.0 - np.exp(-self.a))
        )

        p_2 = (t > self.peakTime) & (t < self.offTime)
        out[p_2] = -1.0 / (self.offTime - self.peakTime)

        if out.ndim == 0:
            out = out.item()
        return out

    @property
    def time_nodes(self):
        return np.r_[0, self.peak_time, self.off_time]

    ##########################
    # Deprecated
    ##########################

    peakTime = deprecate_property(
        peak_time,
        "peakTime",
        new_name="peak_time",
        removal_version="0.17.0",
        future_warn=True,
    )

    a = deprecate_property(
        ramp_on_rate,
        "a",
        new_name="ramp_on_rate",
        removal_version="0.17.0",
        future_warn=True,
    )


class TrapezoidWaveform(BaseWaveform):
    """
    A waveform that has a linear ramp-on and a linear ramp-off.

    Parameters
    ----------
    ramp_on: float
        time when the linear ramp_on ends

    ramp_off: float
        start of the ramp_off

    off_time: float
        time when the transmitter_current returns to zero

    Examples
    --------

    >>> import matplotlib.pyplot as plt
    >>> import numpy as np
    >>> from SimPEG.electromagnetics import time_domain as tdem

    >>> times = np.linspace(0, 1e-2, 1000)
    >>> waveform = tdem.sources.TrapezoidWaveform(ramp_on=2e-3, ramp_off=4e-3, off_time=6e-3)
    >>> plt.plot(times, [waveform.eval(t) for t in times])
    >>> plt.show()

    """

    def __init__(self, ramp_on, ramp_off, off_time=None, **kwargs):
        super(TrapezoidWaveform, self).__init__(has_initial_fields=False)
        self.ramp_on = ramp_on
        self.ramp_off = ramp_off
        self.off_time = off_time if off_time is not None else self.ramp_off[-1]
        setKwargs(self, **kwargs)

    @property
    def ramp_on(self):
        """times over which the transmitter ramps on
        [time starting to ramp on, time fully on]
        """
        return self._ramp_on

    @ramp_on.setter
    def ramp_on(self, value):
        if isinstance(value, (tuple, list)):
            value = np.array(value, dtype=float)
        if not isinstance(value, np.ndarray):
            raise ValueError(
                f"ramp_on must be a numpy array, list or tuple, the value provided, {value} is "
                f"{type(value)}"
            )
        if len(value) != 2:
            raise ValueError(
                f"ramp_on must be length 2 [start, end]. The value provided has "
                f"length {len(value)}"
            )

        value = value.astype(float)
        self._ramp_on = value

    @property
    def ramp_off(self):
        """times over which we ramp off the waveform
        [time starting to ramp off, time off]
        """
        return self._ramp_off

    @ramp_off.setter
    def ramp_off(self, value):
        if isinstance(value, (tuple, list)):
            value = np.array(value, dtype=float)
        if not isinstance(value, np.ndarray):
            raise ValueError(
                f"ramp_off must be a numpy array, list or tuple, the value provided, {value} is "
                f"{type(value)}"
            )
        if len(value) != 2:
            raise ValueError(
                f"ramp_off must be length 2 [start, end]. The value provided has "
                f"length {len(value)}"
            )

        value = value.astype(float)
        self._ramp_off = value

    def eval(self, time):
        if time < self.ramp_on[0]:
            return 0
        elif time >= self.ramp_on[0] and time <= self.ramp_on[1]:
            return (1.0 / (self.ramp_on[1] - self.ramp_on[0])) * (
                time - self.ramp_on[0]
            )
        elif time > self.ramp_on[1] and time < self.ramp_off[0]:
            return 1
        elif time >= self.ramp_off[0] and time <= self.ramp_off[1]:
            return 1 - (1.0 / (self.ramp_off[1] - self.ramp_off[0])) * (
                time - self.ramp_off[0]
            )
        else:
            return 0

    def evalDeriv(self, time):
        t = np.asarray(time, dtype=float)
        out = np.zeros_like(t)

        p_1 = (t >= self.ramp_on[0]) & (t <= self.ramp_on[1])
        out[p_1] = 1.0 / (self.ramp_on[1] - self.ramp_on[0])

        p_2 = (t >= self.ramp_off[0]) & (t <= self.ramp_off[1])
        out[p_2] = -1.0 / (self.ramp_off[1] - self.ramp_off[0])

        if out.ndim == 0:
            out = out.item()
        return out

    @property
    def time_nodes(self):
        return np.unique(np.r_[self.ramp_on, self.ramp_off])


class TriangularWaveform(TrapezoidWaveform):
    """
    TriangularWaveform is a special case of TrapezoidWaveform where there's no pleateau

    Parameters
    ----------
    off_time: float
        time when the transmitter current returns to zero

    peak_time: float
        time when the transmitter waveform is at a peak

    Examples
    --------

    >>> import matplotlib.pyplot as plt
    >>> import numpy as np
    >>> from SimPEG.electromagnetics import time_domain as tdem

    >>> times = np.linspace(0, 1e-2, 1000)
    >>> waveform = tdem.sources.TriangularWaveform(off_time=6e-3, peak_time=3e-3)
    >>> plt.plot(times, [waveform.eval(t) for t in times])
    >>> plt.show()

    """

    def __init__(self, start_time=None, off_time=None, peak_time=None, **kwargs):

        if start_time is None:
            start_time = kwargs.get("startTime")
            if start_time is None:
                raise Exception("start_time must be provided")
            else:
                warnings.warn(
                    "startTime will be deprecated in 0.17.0. Please update your code to use peak_time instead",
                    FutureWarning,
                )

        if peak_time is None:
            peak_time = kwargs.get("peakTime")
            if peak_time is None:
                raise Exception("peak_time must be provided")
            else:
                warnings.warn(
                    "peakTime will be deprecated in 0.17.0. Please update your code to use peak_time instead",
                    FutureWarning,
                )

        if off_time is None:
            off_time = kwargs.pop("offTime")
            if off_time is None:
                raise Exception("off_time must be provided")
            else:
                warnings.warn(
                    "offTime will be deprecated in 0.17.0. Please update your code to use off_time instead",
                    FutureWarning,
                )

        ramp_on = np.r_[start_time, peak_time]
        ramp_off = np.r_[peak_time, off_time]

        super(TriangularWaveform, self).__init__(
            off_time=off_time,
            ramp_on=ramp_on,
            ramp_off=ramp_off,
            has_initial_fields=False,
        )
        self.peak_time = peak_time
        setKwargs(self, **kwargs)

    @property
    def peak_time(self):
        return self._peak_time

    @peak_time.setter
    def peak_time(self, value):
        if not isinstance(value, float):
            raise ValueError(
                f"peak_time must be a float, the value provided, {value} is "
                f"{type(value)}"
            )
        if value > self.off_time:
            raise ValueError(
                f"peak_time must be less than off_time {self.off_time}. "
                f"The value provided {value} is not"
            )
        self._peak_time = value
        self._ramp_on = np.r_[self._ramp_on[0], value]
        self._ramp_off = np.r_[value, self._ramp_off[1]]

    ##########################
    # Deprecated
    ##########################

    peakTime = deprecate_property(
        peak_time,
        "peakTime",
        new_name="peak_time",
        removal_version="0.17.0",
        future_warn=True,
    )


class QuarterSineRampOnWaveform(TrapezoidWaveform):
    """
    A waveform that has a quarter-sine ramp-on and a linear ramp-off

    Parameters
    ----------
    ramp_on: tuple
        times during which the transmitter ramps on

    ramp_off: tuple
        times between which there is a linear ramp-off

    Examples
    --------

    >>> import matplotlib.pyplot as plt
    >>> import numpy as np
    >>> from SimPEG.electromagnetics import time_domain as tdem

    >>> times = np.linspace(0, 1e-2, 1000)
    >>> waveform = tdem.sources.QuarterSineRampOnWaveform(ramp_on=(0, 2e-3), ramp_off=(3e-3, 3.5e-3))
    >>> plt.plot(times, [waveform.eval(t) for t in times])
    >>> plt.show()
    """

    def __init__(self, ramp_on, ramp_off, **kwargs):
        super(QuarterSineRampOnWaveform, self).__init__(
            ramp_on=ramp_on, ramp_off=ramp_off, **kwargs
        )

    def eval(self, time):
        if time < self.ramp_on[0]:
            return 0
        elif time >= self.ramp_on[0] and time <= self.ramp_on[1]:
            return np.sin(
                np.pi
                / 2
                * (1.0 / (self.ramp_on[1] - self.ramp_on[0]))
                * (time - self.ramp_on[0])
            )
        elif time > self.ramp_on[1] and time < self.ramp_off[0]:
            return 1
        elif time >= self.ramp_off[0] and time <= self.ramp_off[1]:
            return 1 - (1.0 / (self.ramp_off[1] - self.ramp_off[0])) * (
                time - self.ramp_off[0]
            )
        else:
            return 0

    def evalDeriv(self, time):
        t = np.asarray(time, dtype=float)
        out = np.zeros_like(t)

        p_1 = (t >= self.ramp_on[0]) & (t < self.ramp_on[1])
        out[p_1] = (
            np.pi
            / 2
            / (self.ramp_on[1] - self.ramp_on[0])
            * np.cos(
                np.pi
                / 2
                * (t[p_1] - self.ramp_on[0])
                / (self.ramp_on[1] - self.ramp_on[0])
            )
        )

        p_2 = (t >= self.ramp_off[0]) & (t < self.ramp_off[1]) & (~p_1)
        out[p_2] = -1.0 / (self.ramp_off[1] - self.ramp_off[0])

        if out.ndim == 0:
            out = out.item()
        return out


class HalfSineWaveform(TrapezoidWaveform):
    """
    A waveform that has a quarter-sine ramp-on and a quarter-cosine ramp-off.
    When the end of ramp-on and start of ramp off are on the same spot, it looks
    like a half sine wave.
    """

    def __init__(self, ramp_on, ramp_off, **kwargs):
        super(HalfSineWaveform, self).__init__(
            ramp_on=ramp_on, ramp_off=ramp_off, **kwargs
        )

    def eval(self, time):
        if time < self.ramp_on[0]:
            return 0
        elif time >= self.ramp_on[0] and time <= self.ramp_on[1]:
            return np.sin(
                (np.pi / 2)
                * ((time - self.ramp_on[0]) / (self.ramp_on[1] - self.ramp_on[0]))
            )
        elif time > self.ramp_on[1] and time < self.ramp_off[0]:
            return 1
        elif time >= self.ramp_off[0] and time <= self.ramp_off[1]:
            return np.cos(
                (np.pi / 2)
                * ((time - self.ramp_off[0]) / (self.ramp_off[1] - self.ramp_off[0]))
            )
        else:
            return 0

    def evalDeriv(self, time):
        t = np.asarray(time, dtype=float)
        out = np.zeros_like(t)

        p_1 = (t >= self.ramp_on[0]) & (t < self.ramp_on[1])
        out[p_1] = (
            np.pi
            / 2
            / (self.ramp_on[1] - self.ramp_on[0])
            * np.cos(
                np.pi
                / 2
                * (t[p_1] - self.ramp_on[0])
                / (self.ramp_on[1] - self.ramp_on[0])
            )
        )

        p_2 = (t >= self.ramp_off[0]) & (t < self.ramp_off[1]) & (~p_1)
        out[p_2] = (
            -np.pi
            / 2
            / (self.ramp_off[1] - self.ramp_off[0])
            * np.sin(
                np.pi
                / 2
                * (t[p_2] - self.ramp_off[0])
                / (self.ramp_off[1] - self.ramp_off[0])
            )
        )

        if out.ndim == 0:
            out = out.item()
        return out

    def evalDeriv(self, time):
        t = np.asarray(time, dtype=float)
        out = np.zeros_like(t)

        p_1 = (t >= self.ramp_on[0]) & (t < self.ramp_on[1])
        out[p_1] = (
            np.pi
            / 2
            / (self.ramp_on[1] - self.ramp_on[0])
            * np.cos(
                np.pi
                / 2
                * (t[p_1] - self.ramp_on[0])
                / (self.ramp_on[1] - self.ramp_on[0])
            )
        )

        p_2 = (t >= self.ramp_off[0]) & (t < self.ramp_off[1]) & (~p_1)
        out[p_2] = (
            -np.pi
            / 2
            / (self.ramp_off[1] - self.ramp_off[0])
            * np.sin(
                np.pi
                / 2
                * (t[p_2] - self.ramp_off[0])
                / (self.ramp_off[1] - self.ramp_off[0])
            )
        )

        if out.ndim == 0:
            out = out.item()
        return out


class PiecewiseLinearWaveform(BaseWaveform):

    times = properties.Array("Time for input currents", dtype=float)

    currents = properties.Array("Input currents", dtype=float)

    def __init__(self, times, currents, **kwargs):
        super().__init__(**kwargs)
        times = np.asarray(times)
        currents = np.asarray(currents)
        if len(times) != len(currents):
            raise ValueError("time array and current array must be the same length")
        # ensure it is a sorted list...
        ind_sort = np.argsort(times)
        self.times = times[ind_sort]
        self.currents = currents[ind_sort]

    def eval(self, time):
        times = self.times
        currents = self.currents
        if time <= times[0]:
            return currents[0]
        elif time >= times[-1]:
            return currents[-1]
        else:
            i = np.searchsorted(times, time)
            return (currents[i] - currents[i - 1]) * (time - times[i - 1]) / (
                times[i] - times[i - 1]
            ) + currents[i - 1]

    def evalDeriv(self, time):
        t = np.asarray(time, dtype=float)
        out = np.zeros_like(t)

        times = self.times
        currents = self.currents
        p_1 = (t > times[0]) & (t < times[-1])

        i = np.searchsorted(times, t[p_1])

        out[p_1] = (currents[i] - currents[i - 1]) / (times[i] - times[i - 1])

        if out.ndim == 0:
            out = out.item()
        return out

    @property
    def time_nodes(self):
        return self.times


###############################################################################
#                                                                             #
#                                    Sources                                  #
#                                                                             #
###############################################################################


class BaseTDEMSrc(BaseEMSrc):

    # rxPair = Rx
    waveform = properties.Instance(
        "A source waveform", BaseWaveform, default=StepOffWaveform()
    )
    srcType = properties.StringChoice(
        "is the source a galvanic of inductive source",
        choices=["inductive", "galvanic"],
    )

    def __init__(self, receiver_list=None, **kwargs):
        if receiver_list is not None:
            kwargs["receiver_list"] = receiver_list
        super(BaseTDEMSrc, self).__init__(**kwargs)

    def bInitial(self, simulation):
        return Zero()

    def bInitialDeriv(self, simulation, v=None, adjoint=False, f=None):
        return Zero()

    def eInitial(self, simulation):
        return Zero()

    def eInitialDeriv(self, simulation, v=None, adjoint=False, f=None):
        return Zero()

    def hInitial(self, simulation):
        return Zero()

    def hInitialDeriv(self, simulation, v=None, adjoint=False, f=None):
        return Zero()

    def jInitial(self, simulation):
        return Zero()

    def jInitialDeriv(self, simulation, v=None, adjoint=False, f=None):
        return Zero()

    def eval(self, simulation, time):
        s_m = self.s_m(simulation, time)
        s_e = self.s_e(simulation, time)
        return s_m, s_e

    def evalDeriv(self, simulation, time, v=None, adjoint=False):
        if v is not None:
            return (
                self.s_mDeriv(simulation, time, v, adjoint),
                self.s_eDeriv(simulation, time, v, adjoint),
            )
        else:
            return (
                lambda v: self.s_mDeriv(simulation, time, v, adjoint),
                lambda v: self.s_eDeriv(simulation, time, v, adjoint),
            )

    def s_m(self, simulation, time):
        return Zero()

    def s_e(self, simulation, time):
        return Zero()

    def s_mDeriv(self, simulation, time, v=None, adjoint=False):
        return Zero()

    def s_eDeriv(self, simulation, time, v=None, adjoint=False):
        return Zero()


class MagDipole(BaseTDEMSrc):

    moment = properties.Float("dipole moment of the transmitter", default=1.0, min=0.0)
    mu = properties.Float("permeability of the background", default=mu_0, min=0.0)
    orientation = properties.Vector3(
        "orientation of the source", default="Z", length=1.0, required=True
    )
    location = LocationVector(
        "location of the source", default=np.r_[0.0, 0.0, 0.0], shape=(3,)
    )

    def __init__(self, receiver_list=None, **kwargs):
        kwargs.pop("srcType", None)
        BaseTDEMSrc.__init__(
            self, receiver_list=receiver_list, srcType="inductive", **kwargs
        )

    def _srcFct(self, obsLoc, coordinates="cartesian"):
        if getattr(self, "_dipole", None) is None:
            self._dipole = MagneticDipoleWholeSpace(
                mu=self.mu,
                orientation=self.orientation,
                location=self.location,
                moment=self.moment,
            )
        return self._dipole.vector_potential(obsLoc, coordinates=coordinates)

    def _aSrc(self, simulation):
        coordinates = "cartesian"
        if simulation._formulation == "EB":
            gridX = simulation.mesh.gridEx
            gridY = simulation.mesh.gridEy
            gridZ = simulation.mesh.gridEz

        elif simulation._formulation == "HJ":
            gridX = simulation.mesh.gridFx
            gridY = simulation.mesh.gridFy
            gridZ = simulation.mesh.gridFz

        if simulation.mesh._meshType == "CYL":
            coordinates = "cylindrical"
            if simulation.mesh.isSymmetric:
                return self._srcFct(gridY)[:, 1]

        ax = self._srcFct(gridX, coordinates)[:, 0]
        ay = self._srcFct(gridY, coordinates)[:, 1]
        az = self._srcFct(gridZ, coordinates)[:, 2]
        a = np.concatenate((ax, ay, az))

        return a

    def _getAmagnetostatic(self, simulation):
        if simulation._formulation == "EB":
            return (
                simulation.mesh.faceDiv * simulation.MfMuiI * simulation.mesh.faceDiv.T
            )
        else:
            raise NotImplementedError(
                "Solving the magnetostatic simulationlem for the initial fields "
                "when a permeable model is considered has not yet been "
                "implemented for the HJ formulation. "
                "See: https://github.com/simpeg/simpeg/issues/680"
            )

    def _rhs_magnetostatic(self, simulation):
        if getattr(self, "_hp", None) is None:
            if simulation._formulation == "EB":
                bp = simulation.mesh.edgeCurl * self._aSrc(simulation)
                self._MfMuip = simulation.mesh.getFaceInnerProduct(1.0 / self.mu)
                self._MfMuipI = simulation.mesh.getFaceInnerProduct(
                    1.0 / self.mu, invMat=True
                )
                self._hp = self._MfMuip * bp
            else:
                raise NotImplementedError(
                    "Solving the magnetostatic simulationlem for the initial fields "
                    "when a permeable model is considered has not yet been "
                    "implemented for the HJ formulation. "
                    "See: https://github.com/simpeg/simpeg/issues/680"
                )

        if simulation._formulation == "EB":
            return -simulation.mesh.faceDiv * (
                (simulation.MfMuiI - self._MfMuipI) * self._hp
            )
        else:
            raise NotImplementedError(
                "Solving the magnetostatic simulationlem for the initial fields "
                "when a permeable model is considered has not yet been "
                "implemented for the HJ formulation. "
                "See: https://github.com/simpeg/simpeg/issues/680"
            )

    def _phiSrc(self, simulation):
        Ainv = simulation.solver(
            self._getAmagnetostatic(simulation)
        )  # todo: store these
        rhs = self._rhs_magnetostatic(simulation)
        Ainv.clean()
        return Ainv * rhs

    def _bSrc(self, simulation):
        if simulation._formulation == "EB":
            C = simulation.mesh.edgeCurl

        elif simulation._formulation == "HJ":
            C = simulation.mesh.edgeCurl.T

        return C * self._aSrc(simulation)

    def bInitial(self, simulation):

        if self.waveform.has_initial_fields is False:
            return Zero()

        if np.all(simulation.mu == self.mu):
            return self._bSrc(simulation)

        else:
            if simulation._formulation == "EB":
                hs = simulation.mesh.faceDiv.T * self._phiSrc(simulation)
                ht = self._hp + hs
                return simulation.MfMuiI * ht
            else:
                raise NotImplementedError

    def hInitial(self, simulation):

        if self.waveform.has_initial_fields is False:
            return Zero()
        # if simulation._formulation == 'EB':
        #     return simulation.MfMui * self.bInitial(simulation)
        # elif simulation._formulation == 'HJ':
        #     return simulation.MeMuI * self.bInitial(simulation)
        return 1.0 / self.mu * self.bInitial(simulation)

    def s_m(self, simulation, time):
        if self.waveform.has_initial_fields is False:
            return Zero()
        return Zero()

    def s_e(self, simulation, time):
        C = simulation.mesh.edgeCurl
        b = self._bSrc(simulation)

        if simulation._formulation == "EB":
            MfMui = simulation.mesh.getFaceInnerProduct(1.0 / self.mu)

            if (
                self.waveform.has_initial_fields is True
                and time < simulation.time_steps[1]
            ):
                if simulation._fieldType == "b":
                    return Zero()
                elif simulation._fieldType == "e":
                    # Compute s_e from vector potential
                    return C.T * (MfMui * b)
            else:
                return C.T * (MfMui * b) * self.waveform.eval(time)

        elif simulation._formulation == "HJ":

            h = 1.0 / self.mu * b

            if (
                self.waveform.has_initial_fields is True
                and time < simulation.time_steps[1]
            ):
                if simulation._fieldType == "h":
                    return Zero()
                elif simulation._fieldType == "j":
                    # Compute s_e from vector potential
                    return C * h
            else:
                return C * h * self.waveform.eval(time)


class CircularLoop(MagDipole):

    radius = properties.Float("radius of the loop source", default=1.0, min=0.0)

    current = properties.Float("current in the loop", default=1.0)

    N = properties.Float("number of turns in the loop", default=1.0)

    def __init__(self, receiver_list=None, **kwargs):
        super(CircularLoop, self).__init__(receiver_list, **kwargs)

    @property
    def moment(self):
        return np.pi * self.radius**2 * self.current * self.N

    def _srcFct(self, obsLoc, coordinates="cartesian"):
        # return MagneticLoopVectorPotential(
        #     self.location, obsLoc, component, mu=self.mu, radius=self.radius
        # )

        if getattr(self, "_loop", None) is None:
            self._loop = CircularLoopWholeSpace(
                mu=self.mu,
                location=self.location,
                orientation=self.orientation,
                radius=self.radius,
                current=self.current,
            )
        return self._loop.vector_potential(obsLoc, coordinates)


class PiecewiseWireLoop(BaseTDEMSrc):
    """
    Piecewise wire loop source (limited to 1D code at this point)

    :param list receiver_list: receiver list
    :param float freq: frequency
    :param numpy.ndarray loc: wire path locations
        (ie: :code:`np.array([[xloc1,yloc1,zloc1],[xloc2,yloc2,zloc2], ...])`)
    """

    wire_paths = properties.Array("wire path locations", shape=("*", 3))
    current = properties.Float("current in the line", default=1.0)
    n_points_per_path = properties.Integer(
        "number of quadrature points per linear wire path", default=3
    )

    def __init__(self, receiver_list=None, wire_paths=None, **kwargs):
        super(PiecewiseWireLoop, self).__init__(
            receiver_list, wire_paths=wire_paths, **kwargs
        )
        self._get_electric_dipole_locations()

    @property
    def location(self):
        self._location = self.wire_paths.mean(axis=0)
        return self._location

    @property
    def n_quad_points(self):
        self._n_quad_points = len(self._weights)
        return self._n_quad_points

    def rotate_points_xy(self, xy, theta, x0=np.array([0.0, 0.0])):
        r = np.array(((np.cos(theta), -np.sin(theta)), (np.sin(theta), np.cos(theta))))
        xy_rot = xy.dot(r.T)
        xy_rot += x0
        return xy_rot

    def rotate_points_xy_var_theta(self, xy, thetas):
        xy_rot = np.zeros_like(xy)
        for i_theta, theta in enumerate(thetas):
            xy_rot[i_theta, :] = self.rotate_points_xy(xy[i_theta, :], theta)
        return xy_rot

    def _get_electric_dipole_locations(self):
        # calculate lateral dipole locations
        x, w = roots_legendre(self.n_points_per_path)
        xy_src_path = self.wire_paths[:, :2]
        n_path = len(xy_src_path) - 1
        xyks = []
        thetas = []
        weights = []
        for i_path in range(n_path):
            dx = xy_src_path[i_path + 1, 0] - xy_src_path[i_path, 0]
            dy = xy_src_path[i_path + 1, 1] - xy_src_path[i_path, 1]
            l = np.sqrt(dx ** 2 + dy ** 2)
            theta = np.arctan2(dy, dx)
            lk = np.c_[(x + 1) * l / 2, np.zeros(self.n_points_per_path)]
            xyk = self.rotate_points_xy(lk, theta, x0=xy_src_path[i_path, :])
            xyks.append(xyk)
            thetas.append(theta * np.ones(xyk.shape[0]))
            weights.append(w * l / 2)
        # store these for future evalution of integrals
        self._xyks = np.vstack(xyks)
        self._weights = np.hstack(weights)
        self._thetas = np.hstack(thetas)


class LineCurrent(BaseTDEMSrc):
    """
    Line current source.

    :param list receiver_list: receiver list
    :param bool integrate: Integrate the source term (multiply by Me) [False]
    """

    location = properties.Array("location of the source", shape=("*", 3))
    current = properties.Float("current in the line", default=1.0)

    def __init__(self, receiver_list=None, **kwargs):
        self.integrate = False
        kwargs.pop("srcType", None)  # TODO: generalize this to loop sources
        super(LineCurrent, self).__init__(receiver_list, srcType="galvanic", **kwargs)

    def Mejs(self, simulation):
        if getattr(self, "_Mejs", None) is None:
            self._Mejs = segmented_line_current_source_term(
                simulation.mesh, self.location
            )
        return self.current * self._Mejs

    def Mfjs(self, simulation):
        if getattr(self, "_Mfjs", None) is None:
            self._Mfjs = line_through_faces(
                simulation.mesh, self.location, normalize_by_area=True
            )
        return self.current * self._Mfjs

    def getRHSdc(self, simulation):
        if simulation._formulation == "EB":
            Grad = simulation.mesh.nodalGrad
            return Grad.T * self.Mejs(simulation)
        elif simulation._formulation == "HJ":
            Div = sdiag(simulation.mesh.vol) * simulation.mesh.faceDiv
            return Div * self.Mfjs(simulation)

    def phiInitial(self, simulation):
        if self.waveform.has_initial_fields:
            RHSdc = self.getRHSdc(simulation)
            phi = simulation.Adcinv * RHSdc
            return phi
        else:
            return Zero()

    def _phiInitialDeriv(self, simulation, v, adjoint=False):
        if self.waveform.has_initial_fields:
            phi = self.phiInitial(simulation)

            if adjoint is True:
                return -1.0 * simulation.getAdcDeriv(
                    phi, simulation.Adcinv * v, adjoint=True
                )  # A is symmetric

            Adc_deriv = simulation.getAdcDeriv(phi, v)
            return -1.0 * (simulation.Adcinv * Adc_deriv)

        else:
            return Zero()

    def eInitial(self, simulation):
        if self.waveform.has_initial_fields:
            if simulation._formulation == "EB":
                phi = self.phiInitial(simulation)
                return -simulation.mesh.nodalGrad * phi
            else:
                raise NotImplementedError
        else:
            return Zero()

    def eInitialDeriv(self, simulation, v=None, adjoint=False, f=None):
        if self.waveform.has_initial_fields:
            edc = f[self, "e", 0]
            Grad = simulation.mesh.nodalGrad
            if adjoint is False:
                AdcDeriv_v = simulation.getAdcDeriv(edc, v, adjoint=adjoint)
                edcDeriv = Grad * (simulation.Adcinv * AdcDeriv_v)
                return edcDeriv
            elif adjoint is True:
                vec = simulation.Adcinv * (Grad.T * v)
                edcDerivT = simulation.getAdcDeriv(edc, vec, adjoint=adjoint)
                return edcDerivT
        else:
            return Zero()

    def jInitial(self, simulation):
        if self.waveform.has_initial_fields:
            if simulation._formulation == "HJ":
                phi = self.phiInitial(simulation)
                Div = sdiag(simulation.mesh.vol) * simulation.mesh.faceDiv
                return -simulation.MfRhoI * (Div.T * phi)
            else:
                raise NotImplementedError
        else:
            return Zero()

    def jInitialDeriv(self, simulation, v=None, adjoint=False, f=None):
        if self.waveform.has_initial_fields is False:
            return Zero()
        elif simulation._formulation != "HJ":
            raise NotImplementedError

        phi = self.phiInitial(simulation)
        Div = sdiag(simulation.mesh.vol) * simulation.mesh.faceDiv

        if adjoint is True:
            return -(
                simulation.MfRhoIDeriv(Div.T * phi, v=v, adjoint=True)
                + self._phiInitialDeriv(
                    simulation, Div * (simulation.MfRhoI.T * v), adjoint=True
                )
            )
        phiDeriv = self._phiInitialDeriv(simulation, v)
        return -(
            simulation.MfRhoIDeriv(Div.T * phi, v=v)
            + simulation.MfRhoI * (Div.T * phiDeriv)
        )

    def _getAmmr(self, simulation):
        if simulation._formulation != "HJ":
            raise NotImplementedError

        vol = simulation.mesh.vol
        Div = sdiag(vol) * simulation.mesh.faceDiv
        return (
            simulation.mesh.edgeCurl * simulation.MeMuI * simulation.mesh.edgeCurl.T
            - Div.T
            * sdiag(1.0 / vol * simulation.mui)
            * Div  # stabalizing term. See (Chen, Haber & Oldenburg 2002)
        )

    def _aInitial(self, simulation):
        A = self._getAmmr(simulation)
        Ainv = simulation.solver(A)  # todo: store this
        s_e = self.s_e(simulation, 0)
        rhs = s_e + self.jInitial(simulation)
        return Ainv * rhs

    def _aInitialDeriv(self, simulation, v, adjoint=False):
        A = self._getAmmr(simulation)
        Ainv = simulation.solver(A)  # todo: store this - move it to the simulation

        if adjoint is True:
            return self.jInitialDeriv(
                simulation, Ainv * v, adjoint=True
            )  # A is symmetric

        return Ainv * self.jInitialDeriv(simulation, v)

    def hInitial(self, simulation):
        if self.waveform.has_initial_fields is False:
            return Zero()
        elif simulation._formulation != "HJ":
            raise NotImplementedError

        if self.waveform.has_initial_fields is False:
            return Zero()

        b = self.bInitial(simulation)
        return simulation.MeMuI * b

    def hInitialDeriv(self, simulation, v, adjoint=False, f=None):
        if self.waveform.has_initial_fields is False:
            return Zero()
        elif simulation._formulation != "HJ":
            raise NotImplementedError

        if self.waveform.has_initial_fields is False:
            return Zero()

        if adjoint is True:
            return self.bInitialDeriv(simulation, simulation.MeMuI.T * v, adjoint=True)
        return simulation.MeMuI * self.bInitialDeriv(simulation, v)

    def bInitial(self, simulation):
        if self.waveform.has_initial_fields is False:
            return Zero()
        elif simulation._formulation != "HJ":
            raise NotImplementedError

        a = self._aInitial(simulation)
        return simulation.mesh.edgeCurl.T * a

    def bInitialDeriv(self, simulation, v, adjoint=False, f=None):
        if self.waveform.has_initial_fields is False:
            return Zero()
        elif simulation._formulation != "HJ":
            raise NotImplementedError

        if adjoint is True:
            return self._aInitialDeriv(
                simulation, simulation.mesh.edgeCurl * v, adjoint=True
            )
        return simulation.mesh.edgeCurl.T * self._aInitialDeriv(simulation, v)

    def s_m(self, simulation, time):
        return Zero()

    def s_e(self, simulation, time):
        if simulation._formulation == "EB":
            return self.Mejs(simulation) * self.waveform.eval(time)
        elif simulation._formulation == "HJ":
            return self.Mfjs(simulation) * self.waveform.eval(time)


# TODO: this should be generalized and plugged into getting the Line current
# on faces
class RawVec_Grounded(LineCurrent):

    # mu = properties.Float(
    #     "permeability of the background", default=mu_0, min=0.
    # )

    _s_e = properties.Array("source term", shape=("*",))

    def __init__(self, receiver_list=None, s_e=None, **kwargs):
        self.integrate = False
        kwargs.pop("srcType", None)
        super(RawVec_Grounded, self).__init__(
            receiver_list, srcType="galvanic", **kwargs
        )

        if s_e is not None:
            self._Mfjs = self._s_e = s_e

    # def getRHSdc(self, simulation):
    #     return sdiag(simulation.mesh.vol) * simulation.mesh.faceDiv * self._s_e

    # def phiInitial(self, simulation):
    #     if self.waveform.has_initial_fields:
    #         RHSdc = self.getRHSdc(simulation)
    #         return simulation.Adcinv * RHSdc
    #     else:
    #         return Zero()

    # def _phiInitialDeriv(self, simulation, v, adjoint=False):
    #     if self.waveform.has_initial_fields:
    #         phi = self.phiInitial(simulation)

    #         if adjoint is True:
    #             return -1.0 * simulation.getAdcDeriv(
    #                 phi, simulation.Adcinv * v, adjoint=True
    #             )  # A is symmetric

    #         Adc_deriv = simulation.getAdcDeriv(phi, v)
    #         return -1.0 * (simulation.Adcinv * Adc_deriv)

    #     else:
    #         return Zero()

    # def jInitial(self, simulation):
    #     if simulation._fieldType not in ["j", "h"]:
    #         raise NotImplementedError

    #     if self.waveform.has_initial_fields is False:
    #         return Zero()

    #     phi = self.phiInitial(simulation)
    #     Div = sdiag(simulation.mesh.vol) * simulation.mesh.faceDiv
    #     return -simulation.MfRhoI * (Div.T * phi)

    # def jInitialDeriv(self, simulation, v, adjoint=False):
    #     if simulation._fieldType not in ["j", "h"]:
    #         raise NotImplementedError

    #     if self.waveform.has_initial_fields is False:
    #         return Zero()

    #     phi = self.phiInitial(simulation)
    #     Div = sdiag(simulation.mesh.vol) * simulation.mesh.faceDiv

    #     if adjoint is True:
    #         return -(
    #             simulation.MfRhoIDeriv(Div.T * phi, v=v, adjoint=True)
    #             + self._phiInitialDeriv(simulation, Div * (simulation.MfRhoI.T * v), adjoint=True)
    #         )
    #     phiDeriv = self._phiInitialDeriv(simulation, v)
    #     return -(simulation.MfRhoIDeriv(Div.T * phi, v=v) + simulation.MfRhoI * (Div.T * phiDeriv))

    # def _getAmmr(self, simulation):
    #     if simulation._fieldType not in ["j", "h"]:
    #         raise NotImplementedError

    #     vol = simulation.mesh.vol

    #     return (
    #         simulation.mesh.edgeCurl * simulation.MeMuI * simulation.mesh.edgeCurl.T
    #         - simulation.mesh.faceDiv.T
    #         * sdiag(1.0 / vol * simulation.mui)
    #         * simulation.mesh.faceDiv  # stabalizing term. See (Chen, Haber & Oldenburg 2002)
    #     )

    # def _aInitial(self, simulation):
    #     A = self._getAmmr(simulation)
    #     Ainv = simulation.solver(A)  # todo: store this
    #     s_e = self.s_e(simulation, 0)
    #     rhs = s_e - self.jInitial(simulation)
    #     return Ainv * rhs

    # def _aInitialDeriv(self, simulation, v, adjoint=False):
    #     A = self._getAmmr(simulation)
    #     Ainv = simulation.solver(A)  # todo: store this - move it to the simulationlem

    #     if adjoint is True:
    #         return -1 * (
    #             self.jInitialDeriv(simulation, Ainv * v, adjoint=True)
    #         )  # A is symmetric

    #     return -1 * (Ainv * self.jInitialDeriv(simulation, v))

    # def hInitial(self, simulation):
    #     if simulation._fieldType not in ["j", "h"]:
    #         raise NotImplementedError

    #     if self.waveform.has_initial_fields is False:
    #         return Zero()

    #     b = self.bInitial(simulation)
    #     return simulation.MeMuI * b

    # def hInitialDeriv(self, simulation, v, adjoint=False, f=None):
    #     if simulation._fieldType not in ["j", "h"]:
    #         raise NotImplementedError

    #     if self.waveform.has_initial_fields is False:
    #         return Zero()

    #     if adjoint is True:
    #         return self.bInitialDeriv(simulation, simulation.MeMuI.T * v, adjoint=True)
    #     return simulation.MeMuI * self.bInitialDeriv(simulation, v)

    # def bInitial(self, simulation):
    #     if simulation._fieldType not in ["j", "h"]:
    #         raise NotImplementedError

    #     if self.waveform.has_initial_fields is False:
    #         return Zero()

    #     a = self._aInitial(simulation)
    #     return simulation.mesh.edgeCurl.T * a

    # def bInitialDeriv(self, simulation, v, adjoint=False, f=None):
    #     if simulation._fieldType not in ["j", "h"]:
    #         raise NotImplementedError

    #     if self.waveform.has_initial_fields is False:
    #         return Zero()

    #     if adjoint is True:
    #         return self._aInitialDeriv(simulation, simulation.mesh.edgeCurl * v, adjoint=True)
    #     return simulation.mesh.edgeCurl.T * self._aInitialDeriv(simulation, v)

    # def s_e(self, simulation, time):
    #     # if simulation._fieldType == 'h':
    #     #     return simulation.Mf * self._s_e * self.waveform.eval(time)
    #     return self._s_e * self.waveform.eval(time)<|MERGE_RESOLUTION|>--- conflicted
+++ resolved
@@ -1,16 +1,10 @@
-<<<<<<< HEAD
-=======
-import numpy as np
-from scipy.constants import mu_0
-from scipy.special import roots_legendre
-import properties
->>>>>>> c956268f
 import warnings
 
 import numpy as np
 import properties
 from geoana.em.static import CircularLoopWholeSpace, MagneticDipoleWholeSpace
 from scipy.constants import mu_0
+from scipy.special import roots_legendre
 
 from ...props import LocationVector
 from ...utils import Zero, sdiag, setKwargs
@@ -1205,7 +1199,7 @@
         for i_path in range(n_path):
             dx = xy_src_path[i_path + 1, 0] - xy_src_path[i_path, 0]
             dy = xy_src_path[i_path + 1, 1] - xy_src_path[i_path, 1]
-            l = np.sqrt(dx ** 2 + dy ** 2)
+            l = np.sqrt(dx**2 + dy**2)
             theta = np.arctan2(dy, dx)
             lk = np.c_[(x + 1) * l / 2, np.zeros(self.n_points_per_path)]
             xyk = self.rotate_points_xy(lk, theta, x0=xy_src_path[i_path, :])
