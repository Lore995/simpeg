language: python
python:
  - 2.7

sudo: false

addons:
  apt:
    packages:
    - gcc
    - gfortran
    - libopenmpi-dev
    - libmumps-seq-dev
    - libblas-dev
    - liblapack-dev

env:
    - TEST_DIR="tests/mesh tests/base tests/utils"
    - TEST_DIR=tests/em/fdem/inverse/derivs
    - TEST_DIR=tests/em/tdem
    - TEST_DIR=tests/flow
    - TEST_DIR=tests/examples
    - TEST_DIR=tests/em/fdem/inverse/adjoint
    - TEST_DIR=tests/em/fdem/forward
    - TEST_DIR=tests/docs

# Setup anaconda
before_install:
  - if [ ${TRAVIS_PYTHON_VERSION:0:1} == "2" ]; then wget http://repo.continuum.io/miniconda/Miniconda-3.8.3-Linux-x86_64.sh -O miniconda.sh; else wget http://repo.continuum.io/miniconda/Miniconda3-3.8.3-Linux-x86_64.sh -O miniconda.sh; fi
  - chmod +x miniconda.sh
  - ./miniconda.sh -b
  - export PATH=/home/travis/anaconda/bin:/home/travis/miniconda/bin:$PATH
  - conda update --yes conda

# Install packages
install:
<<<<<<< HEAD
  - conda install --yes pip python=$TRAVIS_PYTHON_VERSION numpy scipy matplotlib cython ipython nose sphinx
=======
  - conda install --yes pip python=$TRAVIS_PYTHON_VERSION numpy scipy matplotlib cython ipython nose vtk
>>>>>>> 463b9b61
  - pip install nose-cov python-coveralls

  - git clone https://github.com/rowanc1/pymatsolver.git
  - cd pymatsolver; python setup.py install; cd ..

  - python setup.py install
  - python setup.py build_ext --inplace

# Run test
script:
  # test docs
  - nosetests $TEST_DIR --with-cov --cov SimPEG --cov-config .coveragerc -v -s


# Calculate coverage
after_success:
  - coveralls --config_file .coveragerc

notifications:
  email:
    - rowanc1@gmail.com
    - lindseyheagy@gmail.com<|MERGE_RESOLUTION|>--- conflicted
+++ resolved
@@ -34,11 +34,7 @@
 
 # Install packages
 install:
-<<<<<<< HEAD
-  - conda install --yes pip python=$TRAVIS_PYTHON_VERSION numpy scipy matplotlib cython ipython nose sphinx
-=======
-  - conda install --yes pip python=$TRAVIS_PYTHON_VERSION numpy scipy matplotlib cython ipython nose vtk
->>>>>>> 463b9b61
+  - conda install --yes pip python=$TRAVIS_PYTHON_VERSION numpy scipy matplotlib cython ipython nose vtk sphinx
   - pip install nose-cov python-coveralls
 
   - git clone https://github.com/rowanc1/pymatsolver.git
